# Pre-commit configuration for automatic Go code formatting and mockery
# See https://pre-commit.com for more information
# See https://pre-commit.com/hooks.html for more hooks

repos:
<<<<<<< HEAD
=======
  - repo: https://github.com/golangci/golangci-lint
    rev: v2.6.1
    hooks:
      - id: golangci-lint-fmt
>>>>>>> 67a23abf
  - repo: local
    hooks:
      - id: golangci-lint-fix
        name: Run golangci-lint with --fix
        entry: .github/scripts/run-golangci-lint.sh
        language: script
        files: '\.go$'
        pass_filenames: false
      - id: mockery
        name: Generate mocks with mockery
        entry: .github/scripts/run-mockery.sh
        language: script
        files: '\.go$'
        pass_filenames: false
      - id: generate-schema
        name: Generate JSON schema for KSail config
        entry: .github/scripts/generate-schema.sh
        language: script
        files: 'pkg/apis/cluster/v1alpha1/.*\.go$'
        pass_filenames: false<|MERGE_RESOLUTION|>--- conflicted
+++ resolved
@@ -3,13 +3,6 @@
 # See https://pre-commit.com/hooks.html for more hooks
 
 repos:
-<<<<<<< HEAD
-=======
-  - repo: https://github.com/golangci/golangci-lint
-    rev: v2.6.1
-    hooks:
-      - id: golangci-lint-fmt
->>>>>>> 67a23abf
   - repo: local
     hooks:
       - id: golangci-lint-fix
