--- conflicted
+++ resolved
@@ -47,25 +47,7 @@
 
 ## Documentation
 
-<<<<<<< HEAD
-## Structure
-
-The KSail Go project is organized into several main packages:
-
-- **cmd/** - Command-line interface implementation using Cobra framework
-- **pkg/** - Core business logic packages:
-  - **pkg/apis/** - Kubernetes API definitions
-  - **pkg/config-manager/** - Configuration management utilities
-  - **pkg/installer/** - Component installation utilities
-  - **pkg/io/** - Safe file I/O operations with security features and path helpers
-  - **pkg/provisioner/** - Cluster provisioning and lifecycle management
-- **internal/** - Internal utility packages:
-  - **internal/testutils/** - Shared testing utilities
-
-For detailed package documentation, see [pkg.go.dev/github.com/devantler-tech/ksail-go](https://pkg.go.dev/github.com/devantler-tech/ksail-go).
-=======
 For information on how to contribute, see [CONTRIBUTING.md](./CONTRIBUTING.md).
->>>>>>> 4571162a
 
 ## Related Projects
 
