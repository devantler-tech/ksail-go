package configmanager

import (
	"fmt"
	"reflect"
	"time"

	mapstructure "github.com/go-viper/mapstructure/v2"
	metav1 "k8s.io/apimachinery/pkg/apis/meta/v1"
)

// metav1DurationDecodeHook converts duration strings (e.g. "1m", "30s") into metav1.Duration values
// so that string values in ksail.yaml or environment variables are accepted.
//
<<<<<<< HEAD

=======
//nolint:ireturn // Returns mapstructure.DecodeHookFunc interface for library compatibility.
>>>>>>> e5670fde
func metav1DurationDecodeHook() mapstructure.DecodeHookFunc {
	// mapstructure requires returning DecodeHookFunc for registration.
	return func(fromType reflect.Type, toType reflect.Type, data any) (any, error) {
		durationType := reflect.TypeFor[metav1.Duration]()
		pointerDurationType := reflect.TypeFor[*metav1.Duration]()

		if toType != durationType && toType != pointerDurationType {
			return data, nil
		}

		if fromType.Kind() != reflect.String {
			return data, nil
		}

		raw, ok := data.(string)
		if !ok {
			return data, nil
		}

		if raw == "" {
			if toType == pointerDurationType {
				return &metav1.Duration{}, nil
			}

			return metav1.Duration{}, nil
		}

		parsed, err := time.ParseDuration(raw)
		if err != nil {
			return nil, fmt.Errorf("parse duration %q: %w", raw, err)
		}

		durationValue := metav1.Duration{Duration: parsed}

		if toType == pointerDurationType {
			return &durationValue, nil
		}

		return durationValue, nil
	}
}<|MERGE_RESOLUTION|>--- conflicted
+++ resolved
@@ -12,11 +12,7 @@
 // metav1DurationDecodeHook converts duration strings (e.g. "1m", "30s") into metav1.Duration values
 // so that string values in ksail.yaml or environment variables are accepted.
 //
-<<<<<<< HEAD
-
-=======
 //nolint:ireturn // Returns mapstructure.DecodeHookFunc interface for library compatibility.
->>>>>>> e5670fde
 func metav1DurationDecodeHook() mapstructure.DecodeHookFunc {
 	// mapstructure requires returning DecodeHookFunc for registration.
 	return func(fromType reflect.Type, toType reflect.Type, data any) (any, error) {
