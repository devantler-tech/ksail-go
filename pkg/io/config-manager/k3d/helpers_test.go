--- conflicted
+++ resolved
@@ -10,9 +10,6 @@
 	"github.com/stretchr/testify/assert"
 )
 
-<<<<<<< HEAD
-//nolint:funlen // Table-driven test with many scenarios
-=======
 // assertSingleDockerIOMirror is a helper that asserts the result contains only docker.io with two specific endpoints
 func assertSingleDockerIOMirror(t *testing.T, result map[string][]string) {
 	t.Helper()
@@ -44,7 +41,6 @@
 	}
 }
 
->>>>>>> c7a4489b
 func TestParseRegistryConfig(t *testing.T) {
 	t.Parallel()
 
