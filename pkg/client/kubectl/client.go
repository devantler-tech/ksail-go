--- conflicted
+++ resolved
@@ -373,7 +373,6 @@
 	return execCmd
 }
 
-<<<<<<< HEAD
 // CreateWaitCommand creates a kubectl wait command with all its flags and behavior.
 func (c *Client) CreateWaitCommand(kubeConfigPath string) *cobra.Command {
 	// Create config flags with kubeconfig path
@@ -394,7 +393,8 @@
 	replaceKubectlInExamples(waitCmd)
 
 	return waitCmd
-=======
+}
+
 // CreateNamespaceCmd creates a Namespace manifest generator command using the client's IO streams.
 func (c *Client) CreateNamespaceCmd() (*cobra.Command, error) {
 	return c.newResourceCmd("namespace")
@@ -745,5 +745,4 @@
 	}
 
 	return ErrNoRunFunction
->>>>>>> b072bde8
 }