--- conflicted
+++ resolved
@@ -137,54 +137,6 @@
 	}
 }
 
-<<<<<<< HEAD
-// isUnsupportedDistribution checks if the distribution is not supported for context validation.
-func (v *Validator) isUnsupportedDistribution(distribution v1alpha1.Distribution) bool {
-	return distribution == v1alpha1.DistributionTind
-}
-
-// addUnsupportedDistributionError adds validation errors for unsupported distributions.
-func (v *Validator) addUnsupportedDistributionError(
-	config *v1alpha1.Cluster,
-	result *validator.ValidationResult,
-) {
-	distribution := config.Spec.Distribution
-	switch distribution {
-	case v1alpha1.DistributionKind:
-		// Kind is supported, should not reach here in normal validation flow
-		result.AddError(validator.ValidationError{
-			Field:         "spec.distribution",
-			Message:       "unexpected error in Kind distribution validation",
-			CurrentValue:  distribution,
-			FixSuggestion: "Report this as a bug - Kind should be supported",
-		})
-	case v1alpha1.DistributionK3d:
-		// K3d is supported, should not reach here in normal validation flow
-		result.AddError(validator.ValidationError{
-			Field:         "spec.distribution",
-			Message:       "unexpected error in K3d distribution validation",
-			CurrentValue:  distribution,
-			FixSuggestion: "Report this as a bug - K3d should be supported",
-		})
-	case v1alpha1.DistributionTind:
-		result.AddError(validator.ValidationError{
-			Field:         "spec.distribution",
-			Message:       "Tind distribution is not yet supported for context validation",
-			CurrentValue:  distribution,
-			FixSuggestion: "Use a supported distribution: Kind or K3d",
-		})
-	default:
-		result.AddError(validator.ValidationError{
-			Field:         "spec.distribution",
-			Message:       "unknown distribution for context validation",
-			CurrentValue:  distribution,
-			FixSuggestion: "Use a supported distribution: Kind or K3d",
-		})
-	}
-}
-
-=======
->>>>>>> 82e5b2be
 // getExpectedContextName returns the expected context name for the given configuration.
 // Context name follows the pattern: {distribution}-{cluster_name}, where cluster_name is extracted
 // from the distribution config. If no cluster name is found, "ksail-default" is used as the ultimate fallback.
@@ -196,15 +148,6 @@
 		return "kind-" + distributionName
 	case v1alpha1.DistributionK3d:
 		return "k3d-" + distributionName
-<<<<<<< HEAD
-	case v1alpha1.DistributionTind:
-		// Tind context pattern would be similar to k3d
-		return "tind-" + distributionName
-=======
-	case v1alpha1.DistributionEKS:
-		// EKS context pattern is more flexible (cluster name or ARN)
-		return distributionName
->>>>>>> 82e5b2be
 	default:
 		return ""
 	}
@@ -217,15 +160,6 @@
 		return v.getKindConfigName()
 	case v1alpha1.DistributionK3d:
 		return v.getK3dConfigName()
-<<<<<<< HEAD
-	case v1alpha1.DistributionTind:
-		// Tind would have similar config name extraction
-		return "tind"
-=======
-	case v1alpha1.DistributionEKS:
-		// EKS cluster name extraction (not implemented in this context)
-		return "default"
->>>>>>> 82e5b2be
 	default:
 		return ""
 	}
