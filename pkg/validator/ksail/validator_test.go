--- conflicted
+++ resolved
@@ -229,15 +229,6 @@
 	case v1alpha1.DistributionK3d:
 		distributionConfigFile = "k3d.yaml"
 		contextName = "k3d-k3s-default" // No distribution config provided, use conventional default
-<<<<<<< HEAD
-	case v1alpha1.DistributionTind:
-		distributionConfigFile = "tind.yaml"
-		contextName = "tind-default" // No distribution config provided, use "default"
-=======
-	case v1alpha1.DistributionEKS:
-		distributionConfigFile = "eks.yaml"
-		contextName = "default" // EKS doesn't use prefix pattern
->>>>>>> 82e5b2be
 	default:
 		distributionConfigFile = "cluster.yaml"
 		contextName = "ksail"
