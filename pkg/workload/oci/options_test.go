--- conflicted
+++ resolved
@@ -10,9 +10,6 @@
 	"github.com/stretchr/testify/require"
 )
 
-<<<<<<< HEAD
-//nolint:funlen // comprehensive validation test cases
-=======
 // setupValidationTest creates a temporary source directory (if createDir is true) and validates BuildOptions.
 func setupValidationTest(t *testing.T, source string, registry string, version string, createDir bool) (ValidatedBuildOptions, error) {
 	t.Helper()
@@ -23,7 +20,6 @@
 	return opts.Validate()
 }
 
->>>>>>> 58eee76f
 func TestBuildOptionsValidate(t *testing.T) {
 	t.Parallel()
 
@@ -100,12 +96,6 @@
 		t.Parallel()
 
 		source := filepath.Join(t.TempDir(), "k8s")
-<<<<<<< HEAD
-		require.NoError(t, os.MkdirAll(source, 0o750))
-
-		opts := oci.BuildOptions{SourcePath: source, RegistryEndpoint: "localhost:5000", Version: "latest"}
-=======
->>>>>>> 58eee76f
 
 		validated, err := setupValidationTest(t, source, "localhost:5000", "latest", true)
 
@@ -117,16 +107,8 @@
 		t.Parallel()
 
 		source := filepath.Join(t.TempDir(), "k8s")
-<<<<<<< HEAD
-		require.NoError(t, os.MkdirAll(source, 0o750))
-
-		opts := oci.BuildOptions{SourcePath: source, RegistryEndpoint: "localhost:5000", Version: "1.0.0"}
-
-		validated, err := opts.Validate()
-=======
 
 		validated, err := setupValidationTest(t, source, "localhost:5000", "1.0.0", true)
->>>>>>> 58eee76f
 
 		require.NoError(t, err)
 		require.Equal(t, filepath.Clean(source), validated.SourcePath)
