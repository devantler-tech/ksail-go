--- conflicted
+++ resolved
@@ -143,13 +143,8 @@
 	}
 }
 
-<<<<<<< HEAD
-// TestManager_GetViper tests the GetViper method.
-func TestManagerGetViper(t *testing.T) {
-=======
-// TestManager_Viper tests the exported Viper field.
-func TestManager_Viper(t *testing.T) {
->>>>>>> 3875286d
+// TestManagerViper tests the exported Viper field.
+func TestManagerViper(t *testing.T) {
 	t.Parallel()
 
 	manager := ksail.NewConfigManager()
