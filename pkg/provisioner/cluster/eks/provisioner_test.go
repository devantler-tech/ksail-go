package eksprovisioner_test

import (
	"context"
	"errors"
	"testing"

	"github.com/devantler-tech/ksail-go/internal/testutils"
	eksprovisioner "github.com/devantler-tech/ksail-go/pkg/provisioner/cluster/eks"
	clustertestutils "github.com/devantler-tech/ksail-go/pkg/provisioner/cluster/testutils"
	"github.com/stretchr/testify/assert"
	"github.com/stretchr/testify/mock"
	"github.com/stretchr/testify/require"
	"github.com/weaveworks/eksctl/pkg/actions/cluster"
	"github.com/weaveworks/eksctl/pkg/apis/eksctl.io/v1alpha5"
	"github.com/weaveworks/eksctl/pkg/eks"
)

var (
	errCreateClusterFailed = errors.New("create cluster failed")
	errDeleteClusterFailed = errors.New("delete cluster failed")
	errListClustersFailed  = errors.New("list clusters failed")
)

func TestCreate_Success(t *testing.T) {
	clustertestutils.RunCreateTest(t, func(t *testing.T, inputName, expectedName string) {
		t.Helper()
		runActionSuccess(
			t,
			"Create()",
			inputName,
			expectedName,
			func(_ *eks.ClusterProvider,
				clusterCreator *eksprovisioner.MockEKSClusterCreator, _ string) {
				// No longer need to mock provider construction since it's injected directly
				clusterCreator.On("CreateCluster", mock.Anything, mock.Anything, mock.Anything).Return(nil)
			},
			func(prov *eksprovisioner.EKSClusterProvisioner, name string) error {
				return prov.Create(context.Background(), name)
			},
		)
	})
}

func TestCreate_Error_CreateFailed(t *testing.T) {
	t.Parallel()

	provisioner, clusterProvider, clusterActions, clusterLister, clusterCreator, nodeGroupManager :=
		newProvisionerForTest(t)
	// We only need provisioner and clusterCreator for this test
	_ = clusterProvider
	_ = clusterActions
	_ = clusterLister
	_ = nodeGroupManager

	clusterCreator.On("CreateCluster", mock.Anything, mock.Anything, mock.Anything).Return(errCreateClusterFailed)

	err := provisioner.Create(context.Background(), "test-cluster")

	testutils.AssertErrWrappedContains(t, err, errCreateClusterFailed, "failed to create EKS cluster", "Create()")
}

func TestDelete_Success(t *testing.T) {
	cases := clustertestutils.DefaultDeleteCases()
	clustertestutils.RunStandardSuccessTest(t, cases, func(t *testing.T, inputName, expectedName string) {
		runDeleteActionSuccess(
			t,
			"Delete()",
			inputName,
			expectedName,
			func(_ *eks.ClusterProvider,
				clusterActions *eksprovisioner.MockEKSClusterActions, _ string) {
				// No longer need to mock provider construction since it's injected directly

				// Delete(ctx context.Context, waitInterval, podEvictionWaitPeriod time.Duration,
				//   wait, force, disableNodegroupEviction bool, parallel int)
				mockClusterDeleteAction(clusterActions, nil)
			},
			func(prov *eksprovisioner.EKSClusterProvisioner, name string) error {
				return prov.Delete(context.Background(), name)
			},
		)
	})
}

func TestDelete_Error_CreateFailed(t *testing.T) {
	t.Parallel()

	provisioner, clusterProvider, clusterActions, clusterLister, clusterCreator, nodeGroupManager :=
		newProvisionerForTest(t)
	// We only need provisioner and clusterActions for this test
	_ = clusterProvider
	_ = clusterLister
	_ = clusterCreator
	_ = nodeGroupManager

	mockClusterDeleteAction(clusterActions, errDeleteClusterFailed)

	err := provisioner.Delete(context.Background(), "test-cluster")

	testutils.AssertErrWrappedContains(t, err, errDeleteClusterFailed, "failed to delete EKS cluster", "Delete()")
}

func TestStart_Success(t *testing.T) {
	runNodeScalingTest(t, "Start()", true, func(prov *eksprovisioner.EKSClusterProvisioner, name string) error {
		return prov.Start(context.Background(), name)
	})
}

func TestStart_Error_ClusterNotFound(t *testing.T) {
	t.Parallel()

	provisioner, clusterProvider, clusterActions, clusterLister, clusterCreator, nodeGroupManager :=
		newProvisionerForTest(t)
	// We only need provisioner and clusterLister for this test
	_ = clusterProvider
	_ = clusterActions
	_ = clusterCreator
	_ = nodeGroupManager

	mockGetClusters(clusterLister, []cluster.Description{}, nil)

	err := provisioner.Start(context.Background(), "test-cluster")

	assert.ErrorIs(t, err, eksprovisioner.ErrClusterNotFound)
}

func TestStop_Success(t *testing.T) {
	runNodeScalingTest(t, "Stop()", true, func(prov *eksprovisioner.EKSClusterProvisioner, name string) error {
		return prov.Stop(context.Background(), name)
	})
}

func TestList_Success(t *testing.T) {
	t.Parallel()

	provisioner, clusterProvider, clusterActions, clusterLister, clusterCreator, nodeGroupManager :=
		newProvisionerForTest(t)
	// We only need provisioner and clusterLister for this test
	_ = clusterProvider
	_ = clusterActions
	_ = clusterCreator
	_ = nodeGroupManager
	descriptions := []cluster.Description{
		{Name: "cluster1", Region: "", Owned: ""},
		{Name: "cluster2", Region: "", Owned: ""},
	}
	mockGetClusters(clusterLister, descriptions, nil)

	clusters, err := provisioner.List(context.Background())

	require.NoError(t, err)
	assert.Equal(t, []string{"cluster1", "cluster2"}, clusters)
}

func TestList_Error_GetClustersFailed(t *testing.T) {
	t.Parallel()

	provisioner, clusterProvider, clusterActions, clusterLister, clusterCreator, nodeGroupManager :=
		newProvisionerForTest(t)
	// We only need provisioner and clusterLister for this test
	_ = clusterProvider
	_ = clusterActions
	_ = clusterCreator
	_ = nodeGroupManager
	
	mockGetClusters(clusterLister, nil, errListClustersFailed)
	
	clusters, err := provisioner.List(context.Background())

	assert.Nil(t, clusters)
	testutils.AssertErrWrappedContains(t, err, errListClustersFailed, "failed to list EKS clusters", "List()")
}

func TestExists_Success_True(t *testing.T) {
	t.Parallel()

	provisioner, clusterProvider, clusterActions, clusterLister, clusterCreator, nodeGroupManager :=
		newProvisionerForTest(t)
	// We only need provisioner and clusterLister for this test
	_ = clusterProvider
	_ = clusterActions
	_ = clusterCreator
	_ = nodeGroupManager
	descriptions := []cluster.Description{{Name: "cfg-name", Region: "", Owned: ""}}
	mockGetClusters(clusterLister, descriptions, nil)

	exists, err := provisioner.Exists(context.Background(), "cfg-name")

	require.NoError(t, err)
	assert.True(t, exists)
}

func TestExists_Success_False(t *testing.T) {
	t.Parallel()

	provisioner, clusterProvider, clusterActions, clusterLister, clusterCreator, nodeGroupManager :=
		newProvisionerForTest(t)
	// We only need provisioner and clusterLister for this test
	_ = clusterProvider
	_ = clusterActions
	_ = clusterCreator
	_ = nodeGroupManager

	mockGetClusters(clusterLister, []cluster.Description{}, nil)

	exists, err := provisioner.Exists(context.Background(), "nonexistent")

	require.NoError(t, err)
	assert.False(t, exists)
}

// --- test helpers ---

func newProvisionerForTest(
	t *testing.T,
) (
	*eksprovisioner.EKSClusterProvisioner,
	*eks.ClusterProvider,
	*eksprovisioner.MockEKSClusterActions,
	*eksprovisioner.MockEKSClusterLister,
	*eksprovisioner.MockEKSClusterCreator,
	*eksprovisioner.MockEKSNodeGroupManager,
) {
	t.Helper()

	desiredCapacity := 2
	clusterConfig := &v1alpha5.ClusterConfig{
		TypeMeta: v1alpha5.ClusterConfigTypeMeta(),
		Metadata: &v1alpha5.ClusterMeta{
			Name:                "cfg-name",
			Region:              "us-west-2",
			Version:             "",
			ForceUpdateVersion:  nil,
			Tags:                nil,
			Annotations:         nil,
			AccountID:           "",
		},
		KubernetesNetworkConfig: nil,
		AutoModeConfig:          nil,
		RemoteNetworkConfig:     nil,
		IAM:                     nil,
		IAMIdentityMappings:     nil,
		IdentityProviders:       nil,
		AccessConfig:            nil,
		VPC:                     nil,
		Addons:                  nil,
		AddonsConfig: v1alpha5.AddonsConfig{
			AutoApplyPodIdentityAssociations: false,
			DisableDefaultAddons:             false,
		},
		PrivateCluster: nil,
		NodeGroups: []*v1alpha5.NodeGroup{
			{
				NodeGroupBase: &v1alpha5.NodeGroupBase{
					Name:                        "test-nodegroup",
					AMIFamily:                   "",
					InstanceType:                "",
					AvailabilityZones:           nil,
					Subnets:                     nil,
					InstancePrefix:              "",
					InstanceName:                "",
					VolumeSize:                  nil,
					SSH:                         nil,
					Labels:                      nil,
					PrivateNetworking:           false,
					Tags:                        nil,
					IAM:                         nil,
					AMI:                         "",
					SecurityGroups:              nil,
					MaxPodsPerNode:              0,
					ASGSuspendProcesses:         nil,
					EBSOptimized:                nil,
					VolumeType:                  nil,
					VolumeName:                  nil,
					VolumeEncrypted:             nil,
					VolumeKmsKeyID:              nil,
					VolumeIOPS:                  nil,
					VolumeThroughput:            nil,
					AdditionalVolumes:           nil,
					PreBootstrapCommands:        nil,
					OverrideBootstrapCommand:    nil,
					PropagateASGTags:            nil,
					DisableIMDSv1:               nil,
					DisablePodIMDS:              nil,
					Placement:                   nil,
					EFAEnabled:                  nil,
					InstanceSelector:            nil,
					AdditionalEncryptedVolume:   "",
					Bottlerocket:                nil,
					EnableDetailedMonitoring:    nil,
					CapacityReservation:         nil,
					InstanceMarketOptions:       nil,
					OutpostARN:                  "",
					ScalingConfig: &v1alpha5.ScalingConfig{
						DesiredCapacity: &desiredCapacity,
						MinSize:         nil,
						MaxSize:         nil,
					},
				},
			},
		},
		ManagedNodeGroups: nil,
		FargateProfiles:   nil,
		AvailabilityZones: nil,
		LocalZones:        nil,
		CloudWatch:        nil,
		SecretsEncryption: nil,
		Status:            nil,
		GitOps:            nil,
		Karpenter:         nil,
		Outpost:           nil,
		ZonalShiftConfig:  nil,
	}

	// For tests, we can use a nil ClusterProvider since the actual provider methods are mocked
	clusterProvider := (*eks.ClusterProvider)(nil)
	clusterActions := eksprovisioner.NewMockEKSClusterActions(t)
	clusterLister := eksprovisioner.NewMockEKSClusterLister(t)
	clusterCreator := eksprovisioner.NewMockEKSClusterCreator(t)
	nodeGroupManager := eksprovisioner.NewMockEKSNodeGroupManager(t)

	provisioner := eksprovisioner.NewEKSClusterProvisioner(
		clusterConfig,
		clusterProvider,
		clusterActions,
		clusterLister,
		clusterCreator,
		nodeGroupManager,
	)

	return provisioner, clusterProvider, clusterActions, clusterLister, clusterCreator, nodeGroupManager
}

// mockClusterDeleteAction sets up the standard mock for Delete action on clusterActions.
func mockClusterDeleteAction(clusterActions *eksprovisioner.MockEKSClusterActions, returnErr error) {
	clusterActions.On(
		"Delete",
		mock.Anything,                         // ctx context.Context
		mock.AnythingOfType("time.Duration"),  // waitInterval time.Duration
		mock.AnythingOfType("time.Duration"),  // podEvictionWaitPeriod time.Duration
		mock.AnythingOfType("bool"),           // wait bool
		mock.AnythingOfType("bool"),           // force bool
		mock.AnythingOfType("bool"),           // disableNodegroupEviction bool
		mock.AnythingOfType("int"),            // parallel int
	).Return(returnErr)
}

// mockGetClusters sets up the standard mock for GetClusters action on clusterLister.
func mockGetClusters(
	clusterLister *eksprovisioner.MockEKSClusterLister,
	descriptions []cluster.Description,
	returnErr error,
) {
	clusterLister.On("GetClusters", mock.Anything, mock.Anything, mock.Anything, mock.Anything).
		Return(descriptions, returnErr)
}

// setupNodeGroupScalingMock sets up the standard mock for node group scaling operations.
func setupNodeGroupScalingMock(nodeGroupManager *eksprovisioner.MockEKSNodeGroupManager, scaleUp bool) {
	nodeGroupManager.On("Scale", mock.Anything, mock.Anything, scaleUp).Return(nil)
}

// runNodeScalingTest runs a standard test pattern for node scaling operations (Start/Stop).
func runNodeScalingTest(
	t *testing.T,
	testName string,
	scaleUp bool,
	action func(*eksprovisioner.EKSClusterProvisioner, string) error,
) {
	t.Helper()

	cases := clustertestutils.DefaultNameCases("cfg-name")
	clustertestutils.RunStandardSuccessTest(t, cases, func(t *testing.T, inputName, expectedName string) {
		provisioner, clusterProvider, clusterActions, clusterLister, clusterCreator, nodeGroupManager :=
			newProvisionerForTest(t)
		// We only need provisioner, clusterLister, and nodeGroupManager for this test
		_ = clusterProvider
		_ = clusterActions
		_ = clusterCreator
		descriptions := []cluster.Description{{Name: expectedName, Region: "", Owned: ""}}
		mockGetClusters(clusterLister, descriptions, nil)

		// Mock node group manager
		setupNodeGroupScalingMock(nodeGroupManager, scaleUp)

		err := action(provisioner, inputName)
		if err != nil {
			t.Fatalf("%s unexpected error: %v", testName, err)
		}
	})
}

type expectProviderFn func(*eks.ClusterProvider, *eksprovisioner.MockEKSClusterCreator, string)
type actionFn func(*eksprovisioner.EKSClusterProvisioner, string) error

func runActionSuccess(
	t *testing.T,
	label string,
	inputName, expectedName string,
	expect expectProviderFn,
	action actionFn,
) {
	t.Helper()
	provisioner, clusterProvider, clusterActions, clusterLister, clusterCreator, nodeGroupManager :=
		newProvisionerForTest(t)
	// We only need clusterProvider and clusterCreator for this function
	_ = clusterActions
	_ = clusterLister
	_ = nodeGroupManager

	expect(clusterProvider, clusterCreator, expectedName)

	err := action(provisioner, inputName)
	if err != nil {
		t.Fatalf("%s unexpected error: %v", label, err)
	}
}

type expectDeleteProviderFn func(*eks.ClusterProvider, *eksprovisioner.MockEKSClusterActions, string)
type deleteActionFn func(*eksprovisioner.EKSClusterProvisioner, string) error

func runDeleteActionSuccess(
	t *testing.T,
	label string,
	inputName, expectedName string,
	expect expectDeleteProviderFn,
	action deleteActionFn,
) {
	t.Helper()
	provisioner, clusterProvider, clusterActions, clusterLister, clusterCreator, nodeGroupManager :=
		newProvisionerForTest(t)
	// We only need clusterProvider and clusterActions for this function
	_ = clusterLister
	_ = clusterCreator
	_ = nodeGroupManager

	expect(clusterProvider, clusterActions, expectedName)

	err := action(provisioner, inputName)
	if err != nil {
		t.Fatalf("%s unexpected error: %v", label, err)
	}
<<<<<<< HEAD
=======
}

type expectListProviderFn func(*eks.ClusterProvider, *eksprovisioner.MockEKSClusterLister, string)
type listActionFn func(*eksprovisioner.EKSClusterProvisioner, string) error

func runListActionSuccess(
	t *testing.T,
	label string,
	inputName, expectedName string,
	expect expectListProviderFn,
	action listActionFn,
) {
	t.Helper()
	provisioner, clusterProvider, clusterActions, clusterLister, clusterCreator, nodeGroupManager :=
		newProvisionerForTest(t)
	// We only need clusterProvider and clusterLister for this function
	_ = clusterActions
	_ = clusterCreator
	_ = nodeGroupManager

	expect(clusterProvider, clusterLister, expectedName)

	err := action(provisioner, inputName)
	if err != nil {
		t.Fatalf("%s unexpected error: %v", label, err)
	}
>>>>>>> c898d889
}<|MERGE_RESOLUTION|>--- conflicted
+++ resolved
@@ -441,33 +441,4 @@
 	if err != nil {
 		t.Fatalf("%s unexpected error: %v", label, err)
 	}
-<<<<<<< HEAD
-=======
-}
-
-type expectListProviderFn func(*eks.ClusterProvider, *eksprovisioner.MockEKSClusterLister, string)
-type listActionFn func(*eksprovisioner.EKSClusterProvisioner, string) error
-
-func runListActionSuccess(
-	t *testing.T,
-	label string,
-	inputName, expectedName string,
-	expect expectListProviderFn,
-	action listActionFn,
-) {
-	t.Helper()
-	provisioner, clusterProvider, clusterActions, clusterLister, clusterCreator, nodeGroupManager :=
-		newProvisionerForTest(t)
-	// We only need clusterProvider and clusterLister for this function
-	_ = clusterActions
-	_ = clusterCreator
-	_ = nodeGroupManager
-
-	expect(clusterProvider, clusterLister, expectedName)
-
-	err := action(provisioner, inputName)
-	if err != nil {
-		t.Fatalf("%s unexpected error: %v", label, err)
-	}
->>>>>>> c898d889
 }