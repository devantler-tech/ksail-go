package kindprovisioner_test

import (
	"context"
	"errors"
	"testing"

	"github.com/devantler-tech/ksail-go/internal/testutils"
	"github.com/devantler-tech/ksail-go/pkg/provisioner"
	kindprovisioner "github.com/devantler-tech/ksail-go/pkg/provisioner/cluster/kind"
	clustertestutils "github.com/devantler-tech/ksail-go/pkg/provisioner/cluster/testutils"
	"github.com/stretchr/testify/assert"
	"github.com/stretchr/testify/mock"
	"github.com/stretchr/testify/require"
	"sigs.k8s.io/kind/pkg/apis/config/v1alpha4"
)

<<<<<<< HEAD
var (
	errStartClusterFailed = errors.New("start cluster failed")
	errStopClusterFailed  = errors.New("stop cluster failed")
)
=======

>>>>>>> e77eb8df

func TestCreate_Success(t *testing.T) {
	t.Parallel()
	clustertestutils.RunCreateTest(t, func(t *testing.T, inputName, expectedName string) {
		t.Helper()
		runActionSuccess(
			t,
			"Create()",
			inputName,
			expectedName,
			func(p *kindprovisioner.MockKindProvider, name string) {
				p.On("Create", name, mock.Anything, mock.Anything, mock.Anything).Return(nil)
			},
			func(prov *kindprovisioner.KindClusterProvisioner, name string) error {
				return prov.Create(context.Background(), name)
			},
		)
	})
}

func TestCreate_Error_CreateFailed(t *testing.T) {
	t.Parallel()
	// Arrange
	provisioner, provider, _ := newProvisionerForTest(t)
<<<<<<< HEAD
	provider.On("Create", "my-cluster", mock.Anything, mock.Anything, mock.Anything).Return(clustertestutils.ErrCreateClusterFailed)
=======
	provider.On("Create", "my-cluster", mock.Anything, mock.Anything, mock.Anything).
		Return(clustertestutils.ErrCreateClusterFailed)
>>>>>>> e77eb8df

	// Act
	err := provisioner.Create(context.Background(), "my-cluster")

	// Assert
	testutils.AssertErrWrappedContains(t, err, clustertestutils.ErrCreateClusterFailed, "", "Create()")
}

func TestDelete_Success(t *testing.T) {
	t.Parallel()
	// order doesn't matter for copy detection; reusing the same helper
	cases := clustertestutils.DefaultDeleteCases()
	clustertestutils.RunStandardSuccessTest(t, cases, func(t *testing.T, inputName, expectedName string) {
		t.Helper()
		runActionSuccess(
			t,
			"Delete()",
			inputName,
			expectedName,
			func(p *kindprovisioner.MockKindProvider, name string) {
				p.On("Delete", name, mock.Anything).Return(nil)
			},
			func(prov *kindprovisioner.KindClusterProvisioner, name string) error {
				return prov.Delete(context.Background(), name)
			},
		)
	})
}

func TestDelete_Error_DeleteFailed(t *testing.T) {
	t.Parallel()
	// Arrange
	provisioner, provider, _ := newProvisionerForTest(t)
	provider.On("Delete", "bad", mock.Anything).Return(clustertestutils.ErrDeleteClusterFailed)

	// Act
	err := provisioner.Delete(context.Background(), "bad")

	// Assert
	testutils.AssertErrWrappedContains(t, err, clustertestutils.ErrDeleteClusterFailed, "", "Delete()")
}

func TestExists_Success_False(t *testing.T) {
	t.Parallel()
	// Arrange
	provisioner, provider, _ := newProvisionerForTest(t)
	provider.On("List").Return([]string{"x", "y"}, nil)

	// Act
	exists, err := provisioner.Exists(context.Background(), "not-here")

	// Assert
	if err != nil {
		t.Fatalf("Exists() unexpected error: %v", err)
	}

	if exists {
		t.Fatalf("Exists() got true, want false")
	}
}

func TestExists_Success_True(t *testing.T) {
	t.Parallel()
	// Arrange
	provisioner, provider, _ := newProvisionerForTest(t)
	provider.On("List").Return([]string{"x", "cfg-name"}, nil)

	// Act
	exists, err := provisioner.Exists(context.Background(), "")

	// Assert
	if err != nil {
		t.Fatalf("Exists() unexpected error: %v", err)
	}

	if !exists {
		t.Fatalf("Exists() got false, want true")
	}
}

func TestExists_Error_ListFailed(t *testing.T) {
	t.Parallel()
	// Arrange
	provisioner, provider, _ := newProvisionerForTest(t)
	provider.On("List").Return(nil, clustertestutils.ErrListClustersFailed)

	// Act
	exists, err := provisioner.Exists(context.Background(), "any")

	// Assert
	if exists {
		t.Fatalf("Exists() got true, want false when error occurs")
	}

<<<<<<< HEAD
	testutils.AssertErrWrappedContains(t, err, clustertestutils.ErrListClustersFailed, "failed to list kind clusters", "Exists()")
=======
	testutils.AssertErrWrappedContains(t, err, clustertestutils.ErrListClustersFailed,
		"failed to list kind clusters", "Exists()")
>>>>>>> e77eb8df
}

func TestList_Success(t *testing.T) {
	t.Parallel()
	// Arrange
	provisioner, provider, _ := newProvisionerForTest(t)
	provider.On("List").Return([]string{"a", "b"}, nil)

	// Act
	got, err := provisioner.List(context.Background())

	// Assert
	require.NoError(t, err, "List()")
	assert.Equal(t, []string{"a", "b"}, got, "List()")
}

func TestList_Error_ListFailed(t *testing.T) {
	t.Parallel()
	// Arrange
	provisioner, provider, _ := newProvisionerForTest(t)
	provider.On("List").Return(nil, clustertestutils.ErrListClustersFailed)

	// Act
	_, err := provisioner.List(context.Background())

	// Assert
<<<<<<< HEAD
	testutils.AssertErrWrappedContains(t, err, clustertestutils.ErrListClustersFailed, "failed to list kind clusters", "List()")
=======
	testutils.AssertErrWrappedContains(t, err, clustertestutils.ErrListClustersFailed,
		"failed to list kind clusters", "List()")
>>>>>>> e77eb8df
}

func TestStart_Error_ClusterNotFound(t *testing.T) {
	t.Parallel()
	runClusterNotFoundTest(t, "Start", func(p *kindprovisioner.KindClusterProvisioner) error {
		return p.Start(context.Background(), "")
	})
}

func TestStart_Error_NoNodesFound(t *testing.T) {
	t.Parallel()
	// Arrange
	provisioner, provider, _ := newProvisionerForTest(t)
	provider.On("ListNodes", "cfg-name").Return(nil, clustertestutils.ErrStartClusterFailed)

	// Act
	err := provisioner.Start(context.Background(), "")

	// Assert
	if err == nil {
		t.Fatalf("Start() expected error, got nil")
	}
}

func TestStart_Success(t *testing.T) {
	t.Parallel()
	// Arrange
	provisioner, provider, client := newProvisionerForTest(t)

	provider.On("ListNodes", "cfg-name").Return([]string{"kind-control-plane", "kind-worker"}, nil)

	// Expect ContainerStart called twice with any args
	client.On("ContainerStart", mock.Anything, mock.Anything, mock.Anything).Return(nil).Times(2)

	// Act
	err := provisioner.Start(context.Background(), "")

	// Assert
	if err != nil {
		t.Fatalf("Start() unexpected error: %v", err)
	}
}

func TestStart_Error_DockerStartFailed(t *testing.T) {
	t.Parallel()
	runDockerOperationFailureTest(
		t,
		func(p *kindprovisioner.KindClusterProvisioner) error { return p.Start(context.Background(), "") },
		"Start",
		func(client *provisioner.MockContainerAPIClient) {
			client.On("ContainerStart", mock.Anything, "kind-control-plane", mock.Anything).
				Return(clustertestutils.ErrStartClusterFailed)
		},
		"docker start failed for kind-control-plane",
	)
}

func TestStop_Error_ClusterNotFound(t *testing.T) {
	t.Parallel()
	runClusterNotFoundTest(t, "Stop", func(p *kindprovisioner.KindClusterProvisioner) error {
		return p.Stop(context.Background(), "")
	})
}

func TestStop_Error_NoNodesFound(t *testing.T) {
	t.Parallel()
	// Arrange
	provisioner, provider, _ := newProvisionerForTest(t)
	provider.On("ListNodes", "cfg-name").Return(nil, clustertestutils.ErrStopClusterFailed)

	// Act
	err := provisioner.Stop(context.Background(), "")

	// Assert
	if err == nil {
		t.Fatalf("Stop() expected error, got nil")
	}
}

func TestStop_Error_DockerStopFailed(t *testing.T) {
	t.Parallel()
	runDockerOperationFailureTest(
		t,
		func(p *kindprovisioner.KindClusterProvisioner) error { return p.Stop(context.Background(), "") },
		"Stop",
		func(client *provisioner.MockContainerAPIClient) {
			client.On("ContainerStop", mock.Anything, "kind-control-plane", mock.Anything).
				Return(clustertestutils.ErrStopClusterFailed)
		},
		"docker stop failed for kind-control-plane",
	)
}

func TestStop_Success(t *testing.T) {
	t.Parallel()
	// Arrange
	provisioner, provider, client := newProvisionerForTest(t)

	provider.On("ListNodes", "cfg-name").Return([]string{"kind-control-plane", "kind-worker", "kind-worker2"}, nil)

	client.On("ContainerStop", mock.Anything, mock.Anything, mock.Anything).Return(nil).Times(3)

	// Act
	err := provisioner.Stop(context.Background(), "")

	// Assert
	if err != nil {
		t.Fatalf("Stop() unexpected error: %v", err)
	}
}

// --- internals ---

func newProvisionerForTest(
	t *testing.T,
) (
	*kindprovisioner.KindClusterProvisioner,
	*kindprovisioner.MockKindProvider,
	*provisioner.MockContainerAPIClient,
) {
	t.Helper()
	provider := kindprovisioner.NewMockKindProvider(t)
	client := provisioner.NewMockContainerAPIClient(t)

	cfg := &v1alpha4.Cluster{
		Name: "cfg-name",
		TypeMeta: v1alpha4.TypeMeta{
			Kind:       "Cluster",
			APIVersion: "kind.x-k8s.io/v1alpha4",
		},
		Nodes: []v1alpha4.Node{},
		Networking: v1alpha4.Networking{
			IPFamily:          "",
			APIServerPort:     0,
			APIServerAddress:  "",
			PodSubnet:         "",
			ServiceSubnet:     "",
			DisableDefaultCNI: false,
			KubeProxyMode:     "",
			DNSSearch:         nil,
		},
		FeatureGates:                    map[string]bool{},
		RuntimeConfig:                   map[string]string{},
		KubeadmConfigPatches:            []string{},
		KubeadmConfigPatchesJSON6902:    []v1alpha4.PatchJSON6902{},
		ContainerdConfigPatches:         []string{},
		ContainerdConfigPatchesJSON6902: []string{},
	}
	provisioner := kindprovisioner.NewKindClusterProvisioner(cfg, "~/.kube/config", provider, client)

	return provisioner, provider, client
}

// helper to DRY up the repeated "cluster not found" error scenario for Start/Stop.
func runClusterNotFoundTest(
	t *testing.T,
	actionName string,
	action func(*kindprovisioner.KindClusterProvisioner) error,
) {
	t.Helper()
	provisioner, provider, _ := newProvisionerForTest(t)
	provider.On("ListNodes", "cfg-name").Return([]string{}, nil)

	err := action(provisioner)
	if err == nil {
		t.Fatalf("%s() expected error, got nil", actionName)
	}

	if !errors.Is(err, kindprovisioner.ErrClusterNotFound) {
		t.Fatalf("%s() error = %v, want ErrClusterNotFound", actionName, err)
	}
}

// helper to run a successful action (Create/Delete) flow with expectation and assertion.
type expectProviderFn func(*kindprovisioner.MockKindProvider, string)
type actionFn func(*kindprovisioner.KindClusterProvisioner, string) error

func runActionSuccess(
	t *testing.T,
	label string,
	inputName, expectedName string,
	expect expectProviderFn,
	action actionFn,
) {
	t.Helper()
	provisioner, provider, _ := newProvisionerForTest(t)
	expect(provider, expectedName)

	err := action(provisioner, inputName)
	if err != nil {
		t.Fatalf("%s unexpected error: %v", label, err)
	}
}

// runDockerOperationFailureTest is a helper for testing Docker operation failures.
func runDockerOperationFailureTest(
	t *testing.T,
	operation func(*kindprovisioner.KindClusterProvisioner) error,
	operationName string,
	expectDockerCall func(*provisioner.MockContainerAPIClient),
	expectedErrorMsg string,
) {
	t.Helper()
	// Arrange
	provisioner, provider, client := newProvisionerForTest(t)

	provider.On("ListNodes", "cfg-name").Return([]string{"kind-control-plane"}, nil)

	expectDockerCall(client)

	// Act
	err := operation(provisioner)

	// Assert
	if err == nil {
		t.Fatalf("%s() expected error, got nil", operationName)
	}

	if expectedErrorMsg != "" && !assert.Contains(t, err.Error(), expectedErrorMsg) {
		t.Fatalf("%s() error should contain %q, got: %v", operationName, expectedErrorMsg, err)
	}
}<|MERGE_RESOLUTION|>--- conflicted
+++ resolved
@@ -14,15 +14,6 @@
 	"github.com/stretchr/testify/require"
 	"sigs.k8s.io/kind/pkg/apis/config/v1alpha4"
 )
-
-<<<<<<< HEAD
-var (
-	errStartClusterFailed = errors.New("start cluster failed")
-	errStopClusterFailed  = errors.New("stop cluster failed")
-)
-=======
-
->>>>>>> e77eb8df
 
 func TestCreate_Success(t *testing.T) {
 	t.Parallel()
@@ -47,12 +38,8 @@
 	t.Parallel()
 	// Arrange
 	provisioner, provider, _ := newProvisionerForTest(t)
-<<<<<<< HEAD
-	provider.On("Create", "my-cluster", mock.Anything, mock.Anything, mock.Anything).Return(clustertestutils.ErrCreateClusterFailed)
-=======
 	provider.On("Create", "my-cluster", mock.Anything, mock.Anything, mock.Anything).
 		Return(clustertestutils.ErrCreateClusterFailed)
->>>>>>> e77eb8df
 
 	// Act
 	err := provisioner.Create(context.Background(), "my-cluster")
@@ -147,12 +134,8 @@
 		t.Fatalf("Exists() got true, want false when error occurs")
 	}
 
-<<<<<<< HEAD
-	testutils.AssertErrWrappedContains(t, err, clustertestutils.ErrListClustersFailed, "failed to list kind clusters", "Exists()")
-=======
 	testutils.AssertErrWrappedContains(t, err, clustertestutils.ErrListClustersFailed,
 		"failed to list kind clusters", "Exists()")
->>>>>>> e77eb8df
 }
 
 func TestList_Success(t *testing.T) {
@@ -179,12 +162,8 @@
 	_, err := provisioner.List(context.Background())
 
 	// Assert
-<<<<<<< HEAD
-	testutils.AssertErrWrappedContains(t, err, clustertestutils.ErrListClustersFailed, "failed to list kind clusters", "List()")
-=======
 	testutils.AssertErrWrappedContains(t, err, clustertestutils.ErrListClustersFailed,
 		"failed to list kind clusters", "List()")
->>>>>>> e77eb8df
 }
 
 func TestStart_Error_ClusterNotFound(t *testing.T) {
