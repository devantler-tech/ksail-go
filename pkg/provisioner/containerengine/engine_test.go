package containerengine_test

import (
	"context"
	"errors"
	"fmt"
	"testing"

	"github.com/devantler-tech/ksail-go/pkg/provisioner"
	"github.com/devantler-tech/ksail-go/pkg/provisioner/containerengine"
	"github.com/docker/docker/api/types"
	"github.com/docker/docker/client"
	"github.com/stretchr/testify/assert"
	"github.com/stretchr/testify/require"
)

// Test error variables to avoid dynamic error creation.
var (
	errDockerUnavailable       = errors.New("docker unavailable")
	errDockerNotReady          = errors.New("docker not ready")
	errPodmanUserUnavailable   = errors.New("podman user unavailable")
	errPodmanUserNotReady      = errors.New("podman user not ready")
	errPodmanSystemUnavailable = errors.New("podman system unavailable")
	errPodmanSystemNotReady    = errors.New("podman system not ready")
	errServerVersionFailed     = errors.New("server version failed")
)

// completePing returns a types.Ping struct for testing.
func completePing() types.Ping {
	return types.Ping{
		APIVersion: "1.41",
		OSType:     "linux",
	}
}

// createVersion creates a types.Version struct with specified platform name and version.
func createVersion(platformName, version string) types.Version {
	return types.Version{
		Platform:   struct{ Name string }{Name: platformName},
		Version:    version,
		APIVersion: "1.41",
	}
}

// dockerVersion returns a complete types.Version struct for Docker.
func dockerVersion() types.Version {
	return createVersion("Docker Engine - Community", "24.0.0")
}

// podmanVersion returns a complete types.Version struct for Podman.
func podmanVersion() types.Version {
	return createVersion("Podman Engine", "4.5.0")
}

// emptyVersion returns an empty types.Version for error testing.
func emptyVersion() types.Version {
	return createVersion("", "")
}

// assertAutoDetectionResult is a helper function to avoid code duplication
// when testing auto-detection behavior of NewContainerEngine.
func assertAutoDetectionResult(t *testing.T, engine *containerengine.ContainerEngine, err error) {
	t.Helper()

	if err != nil {
		assert.Equal(t, containerengine.ErrNoContainerEngine, err)
		assert.Nil(t, engine)
	} else {
		assert.NotNil(t, engine)
		assert.Contains(t, []string{"Docker", "Podman"}, engine.GetName())
	}
}

// assertSuccessfulEngineCreation consolidates the common pattern of asserting successful engine creation.
func assertSuccessfulEngineCreation(
	t *testing.T,
	engine *containerengine.ContainerEngine,
	err error,
	expectedName string,
	expectedClient client.APIClient,
) {
	t.Helper()

	require.NoError(t, err)
	assert.NotNil(t, engine)
	assert.Equal(t, expectedName, engine.GetName())
	assert.Equal(t, expectedClient, engine.Client)
}

// setupMockClientForEngineTest sets up a mock client for engine testing with server version expectations.
func setupMockClientForEngineTest(t *testing.T, testCase nameTestCase) *provisioner.MockAPIClient {
	t.Helper()

	mockClient := provisioner.NewMockAPIClient(t)
	if testCase.serverVersionErr != nil {
		mockClient.EXPECT().
			ServerVersion(context.Background()).
			Return(emptyVersion(), testCase.serverVersionErr)
	} else {
		mockClient.EXPECT().ServerVersion(context.Background()).Return(testCase.serverVersion, nil)
	}

	return mockClient
}

// assertDockerEngineSuccess sets up Docker client expectations and asserts successful creation.
func assertDockerEngineSuccess(
	t *testing.T,
	mockClient *provisioner.MockAPIClient,
	overrides map[string]containerengine.ClientCreator,
) {
	t.Helper()

	// Docker client succeeds and is ready
	mockClient.EXPECT().Ping(context.Background()).Return(completePing(), nil)
	mockClient.EXPECT().ServerVersion(context.Background()).Return(dockerVersion(), nil)

<<<<<<< HEAD
	engine, err := containerengine.GetAutoDetectedClient(overrides)

=======
	// Act
	engine, err := containerengine.GetAutoDetectedClient(overrides)

	// Assert
>>>>>>> b2f461e6
	assertSuccessfulEngineCreation(t, engine, err, "Docker", mockClient)
}

func TestContainerEngine_CheckReady(t *testing.T) {
	t.Parallel()

	tests := createContainerEngineTestCases()

	for _, testCase := range tests {
		t.Run(testCase.name, func(t *testing.T) {
			t.Parallel()
			mockClient := provisioner.NewMockAPIClient(t)
			testCase.setupMock(mockClient)

			engine, err := containerengine.NewContainerEngine(mockClient)
			require.NoError(t, err)

			ready, err := engine.CheckReady(context.Background())

			assert.Equal(t, testCase.expectReady, ready)

			if testCase.expectError {
				require.Error(t, err)
			} else {
				assert.NoError(t, err)
			}
		})
	}
}

func createContainerEngineTestCases() []struct {
	name        string
	setupMock   func(*provisioner.MockAPIClient)
	expectReady bool
	expectError bool
} {
	return []struct {
		name        string
		setupMock   func(*provisioner.MockAPIClient)
		expectReady bool
		expectError bool
	}{
		{
			name: "container engine ready",
			setupMock: func(m *provisioner.MockAPIClient) {
				m.EXPECT().Ping(context.Background()).Return(completePing(), nil)
			},
			expectReady: true,
			expectError: false,
		},
		{
			name: "container engine not ready",
			setupMock: func(m *provisioner.MockAPIClient) {
				m.EXPECT().Ping(context.Background()).Return(completePing(), assert.AnError)
			},
			expectReady: false,
			expectError: true,
		},
	}
}

// nameTestCase represents a test case for engine name detection.
type nameTestCase struct {
	name             string
	serverVersion    types.Version
	serverVersionErr error
	expectedName     string
}

// createNameTestCases returns test cases for engine name detection.
func createNameTestCases() []nameTestCase {
	return []nameTestCase{
		// Basic detection cases
		{
			name:             "Docker engine detected",
			serverVersion:    dockerVersion(),
			serverVersionErr: nil,
			expectedName:     "Docker",
		},
		{
			name:             "Podman engine detected",
			serverVersion:    podmanVersion(),
			serverVersionErr: nil,
			expectedName:     "Podman",
		},
		// Edge cases
		{
			name:             "Version string contains podman",
			serverVersion:    createVersion("", "4.5.0-podman"),
			serverVersionErr: nil,
			expectedName:     "Podman",
		},
		{
			name:             "Version string without podman defaults to Docker",
			serverVersion:    createVersion("", "24.0.0"),
			serverVersionErr: nil,
			expectedName:     "Docker",
		},
		// Error cases
		{
			name:             "Empty platform and version returns Unknown",
			serverVersion:    emptyVersion(),
			serverVersionErr: nil,
			expectedName:     "Unknown",
		},
		{
			name:             "ServerVersion error returns Unknown",
			serverVersion:    emptyVersion(),
			serverVersionErr: errServerVersionFailed,
			expectedName:     "Unknown",
		},
	}
}

// runNameTestCase executes a single name test case.
func runNameTestCase(t *testing.T, testCase nameTestCase) {
	t.Helper()

	mockClient := setupMockClientForEngineTest(t, testCase)

	engine, err := containerengine.NewContainerEngine(mockClient)
	require.NoError(t, err)

	assert.Equal(t, testCase.expectedName, engine.GetName())
}

func TestContainerEngine_Name(t *testing.T) {
	t.Parallel()

	tests := createNameTestCases()

	for _, testCase := range tests {
		t.Run(testCase.name, func(t *testing.T) {
			t.Parallel()
			runNameTestCase(t, testCase)
		})
	}
}

func TestContainerEngine_GetClient(t *testing.T) {
	t.Parallel()
	mockClient := provisioner.NewMockAPIClient(t)
	engine, err := containerengine.NewContainerEngine(mockClient)
	require.NoError(t, err)

	assert.Equal(t, mockClient, engine.Client)
}

<<<<<<< HEAD
func TestNewContainerEngine_WithNilClient(t *testing.T) {
	t.Parallel()

	engine, err := containerengine.NewContainerEngine(nil)

=======
func TestNewContainerEngine_WithInjectedClient(t *testing.T) {
	t.Parallel()

	// Arrange
	mockClient := provisioner.NewMockAPIClient(t)
	mockClient.EXPECT().ServerVersion(context.Background()).Return(dockerVersion(), nil)

	// Act
	engine, err := containerengine.NewContainerEngine(mockClient)

	// Assert
	require.NoError(t, err)
	assert.NotNil(t, engine)
	assert.Equal(t, "Docker", engine.GetName())
	assert.Equal(t, mockClient, engine.Client)
}

func TestNewContainerEngine_WithNilClient(t *testing.T) {
	t.Parallel()

	// Act
	engine, err := containerengine.NewContainerEngine(nil)

	// Assert
>>>>>>> b2f461e6
	require.Error(t, err)
	assert.Nil(t, engine)
	assert.Contains(t, err.Error(), "apiClient cannot be nil")
}

func TestNewContainerEngine_WithAvailableEngine(t *testing.T) {
	t.Parallel()
	// Test with actual environment - this tests the real functionality
	// Use GetAutoDetectedClient for auto-detection since NewContainerEngine no longer does auto-detection
	engine, err := containerengine.GetAutoDetectedClient()
	assertAutoDetectionResult(t, engine, err)

	// Additional test: if we got a valid engine, test that it actually works
	if err == nil && engine != nil {
		ready, checkErr := engine.CheckReady(context.Background())
		if checkErr == nil {
			assert.True(t, ready)
		}
	}
}

func TestNewContainerEngine_APISignature(t *testing.T) {
	t.Parallel()

	t.Run("dependency injection mode", func(t *testing.T) {
		t.Parallel()
		mockClient := provisioner.NewMockAPIClient(t)
		mockClient.EXPECT().ServerVersion(context.Background()).Return(dockerVersion(), nil)

		// Test that we can inject a client and detect engine type
		engine, err := containerengine.NewContainerEngine(mockClient)

		require.NoError(t, err)
		assert.NotNil(t, engine)
		assert.Equal(t, "Docker", engine.GetName())
		assert.Equal(t, mockClient, engine.Client)
	})

	t.Run("auto-detection mode", func(t *testing.T) {
		t.Parallel()
		// Test auto-detection using GetAutoDetectedClient
		engine, err := containerengine.GetAutoDetectedClient()

		// Either we get an engine or an error, both are valid
		assertAutoDetectionResult(t, engine, err)
	})
}

func TestGetDockerClient(t *testing.T) {
	t.Parallel()

	// This test just verifies the function exists and returns a client or error
	// The actual Docker client creation depends on environment
	client, err := containerengine.GetDockerClient()

	// Either we get a client or an error, both are valid
	if err != nil {
		assert.Nil(t, client)
	} else {
		assert.NotNil(t, client)
	}
}

func TestGetPodmanUserClient(t *testing.T) {
	t.Parallel()

	// This test verifies the function exists and attempts to create a Podman user client
	client, err := containerengine.GetPodmanUserClient()

	// Either we get a client or an error, both are valid depending on environment
	if err != nil {
		assert.Nil(t, client)
	} else {
		assert.NotNil(t, client)
	}
}

func TestGetPodmanSystemClient(t *testing.T) {
	t.Parallel()

	// This test verifies the function exists and attempts to create a Podman system client
	client, err := containerengine.GetPodmanSystemClient()

	// Either we get a client or an error, both are valid depending on environment
	if err != nil {
		assert.Nil(t, client)
	} else {
		assert.NotNil(t, client)
	}
}

func TestGetAutoDetectedClient(t *testing.T) {
	t.Parallel()

	// Test the auto-detection function directly
	engine, err := containerengine.GetAutoDetectedClient()

	// Use the same assertion helper as other auto-detection tests
	assertAutoDetectionResult(t, engine, err)
}

// Test scenarios that might not be easily testable with real clients.
func TestGetAutoDetectedClient_NoEngineAvailable(t *testing.T) {
	t.Parallel()

	// This test documents the expected behavior when no engine is available
	// Since we can't easily mock the real client creation in this environment,
	// we rely on integration testing with the actual environment state

	// The GetAutoDetectedClient function should either:
	// 1. Return a valid engine if Docker/Podman is available and working
	// 2. Return ErrNoContainerEngine if no engines are available or working

	engine, err := containerengine.GetAutoDetectedClient()

	// This assertion covers both success and failure cases
	assertAutoDetectionResult(t, engine, err)
}

func TestGetAutoDetectedClient_DockerSuccess(t *testing.T) {
	t.Parallel()

<<<<<<< HEAD
=======
	// Arrange
>>>>>>> b2f461e6
	mockClient := provisioner.NewMockAPIClient(t)

	// Create client creators using simple map
	overrides := map[string]containerengine.ClientCreator{
		"docker": func() (client.APIClient, error) {
			return mockClient, nil
		},
		"podman-user": func() (client.APIClient, error) {
			return nil, errPodmanUserUnavailable
		},
		"podman-system": func() (client.APIClient, error) {
			return nil, errPodmanSystemUnavailable
		},
	}

	assertDockerEngineSuccess(t, mockClient, overrides)
}

// createTestOverrides creates client creator overrides for testing.
func createTestOverrides(dockerClient client.APIClient, dockerErr error,
	podmanUserClient client.APIClient, podmanUserErr error,
	podmanSystemClient client.APIClient, podmanSystemErr error,
) map[string]containerengine.ClientCreator {
	return map[string]containerengine.ClientCreator{
		"docker": func() (client.APIClient, error) {
			return dockerClient, dockerErr
		},
		"podman-user": func() (client.APIClient, error) {
			return podmanUserClient, podmanUserErr
		},
		"podman-system": func() (client.APIClient, error) {
			return podmanSystemClient, podmanSystemErr
		},
	}
}

func TestGetAutoDetectedClient_FallbackScenarios(t *testing.T) {
	t.Parallel()

	t.Run("DockerNotReady_PodmanUserSuccess", func(t *testing.T) {
		t.Parallel()

		// Test: Docker client creates but fails ping, Podman user works
		mockDockerClient := provisioner.NewMockAPIClient(t)
		mockPodmanClient := provisioner.NewMockAPIClient(t)

		overrides := createTestOverrides(
			mockDockerClient, nil,
			mockPodmanClient, nil,
			nil, errPodmanSystemUnavailable,
		)

<<<<<<< HEAD
		mockDockerClient.EXPECT().
			Ping(context.Background()).
			Return(completePing(), errDockerNotReady)
=======
		mockDockerClient.EXPECT().Ping(context.Background()).Return(completePing(), errDockerNotReady)
>>>>>>> b2f461e6
		mockPodmanClient.EXPECT().Ping(context.Background()).Return(completePing(), nil)
		mockPodmanClient.EXPECT().ServerVersion(context.Background()).Return(podmanVersion(), nil)

		engine, err := containerengine.GetAutoDetectedClient(overrides)

		assertSuccessfulEngineCreation(t, engine, err, "Podman", mockPodmanClient)
	})

	t.Run("DockerFails_PodmanUserNotReady_PodmanSystemSuccess", func(t *testing.T) {
		t.Parallel()

		// Test: Docker creation fails entirely, then user Podman succeeds creation but fails ping,
		// finally system Podman succeeds both creation and ping
		mockPodmanUserClient := provisioner.NewMockAPIClient(t)
		mockPodmanSystemClient := provisioner.NewMockAPIClient(t)

		// Different client setup pattern than above test
		overrides := map[string]containerengine.ClientCreator{
			"docker": func() (client.APIClient, error) {
				return nil, errDockerUnavailable
			},
			"podman-user": func() (client.APIClient, error) {
				return mockPodmanUserClient, nil
			},
			"podman-system": func() (client.APIClient, error) {
				return mockPodmanSystemClient, nil
			},
		}

<<<<<<< HEAD
		mockPodmanUserClient.EXPECT().
			Ping(context.Background()).
			Return(completePing(), errPodmanUserNotReady)
		mockPodmanSystemClient.EXPECT().Ping(context.Background()).Return(completePing(), nil)
		mockPodmanSystemClient.EXPECT().
			ServerVersion(context.Background()).
			Return(podmanVersion(), nil)
=======
		mockPodmanUserClient.EXPECT().Ping(context.Background()).Return(completePing(), errPodmanUserNotReady)
		mockPodmanSystemClient.EXPECT().Ping(context.Background()).Return(completePing(), nil)
		mockPodmanSystemClient.EXPECT().ServerVersion(context.Background()).Return(podmanVersion(), nil)
>>>>>>> b2f461e6

		engine, err := containerengine.GetAutoDetectedClient(overrides)

		assertSuccessfulEngineCreation(t, engine, err, "Podman", mockPodmanSystemClient)
	})
}

func TestGetAutoDetectedClient_AllClientsFail(t *testing.T) {
	t.Parallel()

	overrides := createTestOverrides(
		nil, errDockerUnavailable,
		nil, errPodmanUserUnavailable,
		nil, errPodmanSystemUnavailable,
	)

<<<<<<< HEAD
	engine, err := containerengine.GetAutoDetectedClient(overrides)

=======
	// Act
	engine, err := containerengine.GetAutoDetectedClient(overrides)

	// Assert
>>>>>>> b2f461e6
	assert.Equal(t, containerengine.ErrNoContainerEngine, err)
	assert.Nil(t, engine)
}

func TestGetAutoDetectedClient_AllClientsCreateButNotReady(t *testing.T) {
	t.Parallel()

<<<<<<< HEAD
=======
	// Arrange
>>>>>>> b2f461e6
	mockDockerClient := provisioner.NewMockAPIClient(t)
	mockPodmanUserClient := provisioner.NewMockAPIClient(t)
	mockPodmanSystemClient := provisioner.NewMockAPIClient(t)

	overrides := createTestOverrides(
		mockDockerClient, nil,
		mockPodmanUserClient, nil,
		mockPodmanSystemClient, nil,
	)

	// All clients create successfully but none are ready
	mockDockerClient.EXPECT().Ping(context.Background()).Return(completePing(), errDockerNotReady)
<<<<<<< HEAD
	mockPodmanUserClient.EXPECT().
		Ping(context.Background()).
		Return(completePing(), errPodmanUserNotReady)
	mockPodmanSystemClient.EXPECT().
		Ping(context.Background()).
		Return(completePing(), errPodmanSystemNotReady)

	engine, err := containerengine.GetAutoDetectedClient(overrides)

=======
	mockPodmanUserClient.EXPECT().Ping(context.Background()).Return(completePing(), errPodmanUserNotReady)
	mockPodmanSystemClient.EXPECT().Ping(context.Background()).Return(completePing(), errPodmanSystemNotReady)

	// Act
	engine, err := containerengine.GetAutoDetectedClient(overrides)

	// Assert
>>>>>>> b2f461e6
	assert.Equal(t, containerengine.ErrNoContainerEngine, err)
	assert.Nil(t, engine)
}

func TestGetAutoDetectedClient_PartialClientCreators(t *testing.T) {
	t.Parallel()

<<<<<<< HEAD
=======
	// Arrange
>>>>>>> b2f461e6
	mockClient := provisioner.NewMockAPIClient(t)

	// Test with only Docker creator - other clients will use defaults
	overrides := map[string]containerengine.ClientCreator{
		"docker": func() (client.APIClient, error) {
			return mockClient, nil
		},
		// podman-user and podman-system will use default functions
	}

	assertDockerEngineSuccess(t, mockClient, overrides)
}

func TestDetectEngineType_EdgeCases(t *testing.T) {
	t.Parallel()

	testCases := getEdgeCaseTestData()

	for _, testCase := range testCases {
		t.Run(testCase.name, func(t *testing.T) {
			t.Parallel()
			runEdgeCaseTest(t, testCase)
		})
	}
}

func getEdgeCaseTestData() []struct {
	name             string
	serverVersion    types.Version
	serverVersionErr error
	expectedType     string
	expectError      bool
} {
	return []struct {
		name             string
		serverVersion    types.Version
		serverVersionErr error
		expectedType     string
		expectError      bool
	}{
		{
			"Platform name contains Docker",
			createVersion("Docker Engine - Community", "24.0.0"),
			nil,
			"Docker",
			false,
		},
		{
			"Platform name contains Podman",
			createVersion("Podman Engine", "4.5.0"),
			nil,
			"Podman",
			false,
		},
		{
			"Platform name empty, version contains podman",
			createVersion("", "4.5.0-podman"),
			nil,
			"Podman",
			false,
		},
		{
			"Platform name empty, version without podman defaults to Docker",
			createVersion("", "24.0.0"),
			nil,
			"Docker",
			false,
		},
		{"Both platform name and version empty", emptyVersion(), nil, "", true},
		{"ServerVersion API call fails", emptyVersion(), errServerVersionFailed, "", true},
	}
}

<<<<<<< HEAD
func runEdgeCaseTest(t *testing.T, testCase struct {
	name             string
	serverVersion    types.Version
	serverVersionErr error
	expectedType     string
	expectError      bool
},
) {
	t.Helper()
=======
	for _, testCase := range testCases {
		t.Run(testCase.name, func(t *testing.T) {
			t.Parallel()

			mockClient := setupMockClientForEngineTest(t, nameTestCase{
				name: testCase.name, serverVersion: testCase.serverVersion,
				serverVersionErr: testCase.serverVersionErr, expectedName: testCase.expectedType,
			})

			engine, err := containerengine.NewContainerEngine(mockClient)
			require.NoError(t, err)
>>>>>>> b2f461e6

	mockClient := setupMockClientForEngineTest(t, nameTestCase{
		name: testCase.name, serverVersion: testCase.serverVersion,
		serverVersionErr: testCase.serverVersionErr, expectedName: testCase.expectedType,
	})

	engine, err := containerengine.NewContainerEngine(mockClient)
	require.NoError(t, err)

	name := engine.GetName()
	if testCase.expectError {
		assert.Equal(t, "Unknown", name)
	} else {
		assert.Equal(t, testCase.expectedType, name)
	}
}

func TestGetAutoDetectedClient_WithEmptyOverrides(t *testing.T) {
	t.Parallel()

	// Test with empty map - should use default client creators
	emptyOverrides := map[string]containerengine.ClientCreator{}

	// Act - this will attempt to use real client creators
	engine, err := containerengine.GetAutoDetectedClient(emptyOverrides)

	// Assert - either success or expected error
	assertAutoDetectionResult(t, engine, err)
}

func TestGetAutoDetectedClient_WithNilOverrides(t *testing.T) {
	t.Parallel()

	// Test with nil overrides - should use default client creators
	var nilOverrides map[string]containerengine.ClientCreator

	// Act - this will attempt to use real client creators
	engine, err := containerengine.GetAutoDetectedClient(nilOverrides)

	// Assert - either success or expected error
	assertAutoDetectionResult(t, engine, err)
}

func TestContainsHelper(t *testing.T) {
	t.Parallel()

	testCases := []struct {
		name, platformName, version, expectedName string
	}{
		{"Docker exact match in platform", "Docker", "1.0.0", "Docker"},
		{"Docker case insensitive in platform", "DOCKER ENGINE", "1.0.0", "Docker"},
		{"Docker substring in platform", "Docker Engine - Community", "1.0.0", "Docker"},
		{"Podman in platform", "Podman Engine", "4.5.0", "Podman"},
		{"Empty platform, podman in version", "", "4.5.0-podman", "Podman"},
		{"Empty platform, no podman in version defaults to Docker", "", "24.0.0", "Docker"},
		{"No match anywhere", "Something else", "1.0.0", "Docker"},
	}

	for _, testCase := range testCases {
		t.Run(testCase.name, func(t *testing.T) {
			t.Parallel()

			mockClient := provisioner.NewMockAPIClient(t)
			version := createVersion(testCase.platformName, testCase.version)
			mockClient.EXPECT().ServerVersion(context.Background()).Return(version, nil)

			engine, err := containerengine.NewContainerEngine(mockClient)
			require.NoError(t, err)

			assert.Equal(t, testCase.expectedName, engine.GetName())
		})
	}
}

func TestTryCreateEngine_NewContainerEngineFailure(t *testing.T) {
	t.Parallel()

	// This test covers the edge case where a client creator returns a nil client
	// which should cause NewContainerEngine to fail with ErrAPIClientNil
	creator := func() (client.APIClient, error) {
		// Return nil client to trigger ErrAPIClientNil in NewContainerEngine
		var nilClient client.APIClient

		return nilClient, nil
	}

	engine, err := containerengine.GetAutoDetectedClient(map[string]containerengine.ClientCreator{
		"docker":        creator,
		"podman-user":   creator,
		"podman-system": creator,
	})

	assert.Equal(t, containerengine.ErrNoContainerEngine, err)
	assert.Nil(t, engine)
}

func TestClientCreation_AllScenarios(t *testing.T) {
	t.Parallel()

	// Test all client creation functions
	clientFunctions := map[string]func() (client.APIClient, error){
		"Docker":        containerengine.GetDockerClient,
		"Podman user":   containerengine.GetPodmanUserClient,
		"Podman system": containerengine.GetPodmanSystemClient,
	}

	for clientName, clientFunc := range clientFunctions {
		t.Run(fmt.Sprintf("Get%sClient handles creation properly", clientName), func(t *testing.T) {
			t.Parallel()

			// This tests that the function doesn't panic and returns either a client or error
			client, err := clientFunc()

			// Both success and failure are valid outcomes depending on environment
			if err != nil {
				assert.Nil(t, client)
				assert.Contains(
					t,
					err.Error(),
					fmt.Sprintf("failed to create %s client", clientName),
				)
			} else {
				assert.NotNil(t, client)
			}
		})
	}
}<|MERGE_RESOLUTION|>--- conflicted
+++ resolved
@@ -93,9 +93,7 @@
 
 	mockClient := provisioner.NewMockAPIClient(t)
 	if testCase.serverVersionErr != nil {
-		mockClient.EXPECT().
-			ServerVersion(context.Background()).
-			Return(emptyVersion(), testCase.serverVersionErr)
+		mockClient.EXPECT().ServerVersion(context.Background()).Return(emptyVersion(), testCase.serverVersionErr)
 	} else {
 		mockClient.EXPECT().ServerVersion(context.Background()).Return(testCase.serverVersion, nil)
 	}
@@ -115,15 +113,10 @@
 	mockClient.EXPECT().Ping(context.Background()).Return(completePing(), nil)
 	mockClient.EXPECT().ServerVersion(context.Background()).Return(dockerVersion(), nil)
 
-<<<<<<< HEAD
-	engine, err := containerengine.GetAutoDetectedClient(overrides)
-
-=======
 	// Act
 	engine, err := containerengine.GetAutoDetectedClient(overrides)
 
 	// Assert
->>>>>>> b2f461e6
 	assertSuccessfulEngineCreation(t, engine, err, "Docker", mockClient)
 }
 
@@ -272,13 +265,6 @@
 	assert.Equal(t, mockClient, engine.Client)
 }
 
-<<<<<<< HEAD
-func TestNewContainerEngine_WithNilClient(t *testing.T) {
-	t.Parallel()
-
-	engine, err := containerengine.NewContainerEngine(nil)
-
-=======
 func TestNewContainerEngine_WithInjectedClient(t *testing.T) {
 	t.Parallel()
 
@@ -303,7 +289,6 @@
 	engine, err := containerengine.NewContainerEngine(nil)
 
 	// Assert
->>>>>>> b2f461e6
 	require.Error(t, err)
 	assert.Nil(t, engine)
 	assert.Contains(t, err.Error(), "apiClient cannot be nil")
@@ -426,10 +411,7 @@
 func TestGetAutoDetectedClient_DockerSuccess(t *testing.T) {
 	t.Parallel()
 
-<<<<<<< HEAD
-=======
 	// Arrange
->>>>>>> b2f461e6
 	mockClient := provisioner.NewMockAPIClient(t)
 
 	// Create client creators using simple map
@@ -451,8 +433,7 @@
 // createTestOverrides creates client creator overrides for testing.
 func createTestOverrides(dockerClient client.APIClient, dockerErr error,
 	podmanUserClient client.APIClient, podmanUserErr error,
-	podmanSystemClient client.APIClient, podmanSystemErr error,
-) map[string]containerengine.ClientCreator {
+	podmanSystemClient client.APIClient, podmanSystemErr error) map[string]containerengine.ClientCreator {
 	return map[string]containerengine.ClientCreator{
 		"docker": func() (client.APIClient, error) {
 			return dockerClient, dockerErr
@@ -482,13 +463,7 @@
 			nil, errPodmanSystemUnavailable,
 		)
 
-<<<<<<< HEAD
-		mockDockerClient.EXPECT().
-			Ping(context.Background()).
-			Return(completePing(), errDockerNotReady)
-=======
 		mockDockerClient.EXPECT().Ping(context.Background()).Return(completePing(), errDockerNotReady)
->>>>>>> b2f461e6
 		mockPodmanClient.EXPECT().Ping(context.Background()).Return(completePing(), nil)
 		mockPodmanClient.EXPECT().ServerVersion(context.Background()).Return(podmanVersion(), nil)
 
@@ -518,19 +493,9 @@
 			},
 		}
 
-<<<<<<< HEAD
-		mockPodmanUserClient.EXPECT().
-			Ping(context.Background()).
-			Return(completePing(), errPodmanUserNotReady)
-		mockPodmanSystemClient.EXPECT().Ping(context.Background()).Return(completePing(), nil)
-		mockPodmanSystemClient.EXPECT().
-			ServerVersion(context.Background()).
-			Return(podmanVersion(), nil)
-=======
 		mockPodmanUserClient.EXPECT().Ping(context.Background()).Return(completePing(), errPodmanUserNotReady)
 		mockPodmanSystemClient.EXPECT().Ping(context.Background()).Return(completePing(), nil)
 		mockPodmanSystemClient.EXPECT().ServerVersion(context.Background()).Return(podmanVersion(), nil)
->>>>>>> b2f461e6
 
 		engine, err := containerengine.GetAutoDetectedClient(overrides)
 
@@ -547,15 +512,10 @@
 		nil, errPodmanSystemUnavailable,
 	)
 
-<<<<<<< HEAD
-	engine, err := containerengine.GetAutoDetectedClient(overrides)
-
-=======
 	// Act
 	engine, err := containerengine.GetAutoDetectedClient(overrides)
 
 	// Assert
->>>>>>> b2f461e6
 	assert.Equal(t, containerengine.ErrNoContainerEngine, err)
 	assert.Nil(t, engine)
 }
@@ -563,10 +523,7 @@
 func TestGetAutoDetectedClient_AllClientsCreateButNotReady(t *testing.T) {
 	t.Parallel()
 
-<<<<<<< HEAD
-=======
 	// Arrange
->>>>>>> b2f461e6
 	mockDockerClient := provisioner.NewMockAPIClient(t)
 	mockPodmanUserClient := provisioner.NewMockAPIClient(t)
 	mockPodmanSystemClient := provisioner.NewMockAPIClient(t)
@@ -579,17 +536,6 @@
 
 	// All clients create successfully but none are ready
 	mockDockerClient.EXPECT().Ping(context.Background()).Return(completePing(), errDockerNotReady)
-<<<<<<< HEAD
-	mockPodmanUserClient.EXPECT().
-		Ping(context.Background()).
-		Return(completePing(), errPodmanUserNotReady)
-	mockPodmanSystemClient.EXPECT().
-		Ping(context.Background()).
-		Return(completePing(), errPodmanSystemNotReady)
-
-	engine, err := containerengine.GetAutoDetectedClient(overrides)
-
-=======
 	mockPodmanUserClient.EXPECT().Ping(context.Background()).Return(completePing(), errPodmanUserNotReady)
 	mockPodmanSystemClient.EXPECT().Ping(context.Background()).Return(completePing(), errPodmanSystemNotReady)
 
@@ -597,7 +543,6 @@
 	engine, err := containerengine.GetAutoDetectedClient(overrides)
 
 	// Assert
->>>>>>> b2f461e6
 	assert.Equal(t, containerengine.ErrNoContainerEngine, err)
 	assert.Nil(t, engine)
 }
@@ -605,10 +550,7 @@
 func TestGetAutoDetectedClient_PartialClientCreators(t *testing.T) {
 	t.Parallel()
 
-<<<<<<< HEAD
-=======
 	// Arrange
->>>>>>> b2f461e6
 	mockClient := provisioner.NewMockAPIClient(t)
 
 	// Test with only Docker creator - other clients will use defaults
@@ -625,74 +567,21 @@
 func TestDetectEngineType_EdgeCases(t *testing.T) {
 	t.Parallel()
 
-	testCases := getEdgeCaseTestData()
-
-	for _, testCase := range testCases {
-		t.Run(testCase.name, func(t *testing.T) {
-			t.Parallel()
-			runEdgeCaseTest(t, testCase)
-		})
-	}
-}
-
-func getEdgeCaseTestData() []struct {
-	name             string
-	serverVersion    types.Version
-	serverVersionErr error
-	expectedType     string
-	expectError      bool
-} {
-	return []struct {
+	testCases := []struct {
 		name             string
 		serverVersion    types.Version
 		serverVersionErr error
 		expectedType     string
 		expectError      bool
 	}{
-		{
-			"Platform name contains Docker",
-			createVersion("Docker Engine - Community", "24.0.0"),
-			nil,
-			"Docker",
-			false,
-		},
-		{
-			"Platform name contains Podman",
-			createVersion("Podman Engine", "4.5.0"),
-			nil,
-			"Podman",
-			false,
-		},
-		{
-			"Platform name empty, version contains podman",
-			createVersion("", "4.5.0-podman"),
-			nil,
-			"Podman",
-			false,
-		},
-		{
-			"Platform name empty, version without podman defaults to Docker",
-			createVersion("", "24.0.0"),
-			nil,
-			"Docker",
-			false,
-		},
+		{"Platform name contains Docker", createVersion("Docker Engine - Community", "24.0.0"), nil, "Docker", false},
+		{"Platform name contains Podman", createVersion("Podman Engine", "4.5.0"), nil, "Podman", false},
+		{"Platform name empty, version contains podman", createVersion("", "4.5.0-podman"), nil, "Podman", false},
+		{"Platform name empty, version without podman defaults to Docker", createVersion("", "24.0.0"), nil, "Docker", false},
 		{"Both platform name and version empty", emptyVersion(), nil, "", true},
 		{"ServerVersion API call fails", emptyVersion(), errServerVersionFailed, "", true},
 	}
-}
-
-<<<<<<< HEAD
-func runEdgeCaseTest(t *testing.T, testCase struct {
-	name             string
-	serverVersion    types.Version
-	serverVersionErr error
-	expectedType     string
-	expectError      bool
-},
-) {
-	t.Helper()
-=======
+
 	for _, testCase := range testCases {
 		t.Run(testCase.name, func(t *testing.T) {
 			t.Parallel()
@@ -704,21 +593,14 @@
 
 			engine, err := containerengine.NewContainerEngine(mockClient)
 			require.NoError(t, err)
->>>>>>> b2f461e6
-
-	mockClient := setupMockClientForEngineTest(t, nameTestCase{
-		name: testCase.name, serverVersion: testCase.serverVersion,
-		serverVersionErr: testCase.serverVersionErr, expectedName: testCase.expectedType,
-	})
-
-	engine, err := containerengine.NewContainerEngine(mockClient)
-	require.NoError(t, err)
-
-	name := engine.GetName()
-	if testCase.expectError {
-		assert.Equal(t, "Unknown", name)
-	} else {
-		assert.Equal(t, testCase.expectedType, name)
+
+			name := engine.GetName()
+			if testCase.expectError {
+				assert.Equal(t, "Unknown", name)
+			} else {
+				assert.Equal(t, testCase.expectedType, name)
+			}
+		})
 	}
 }
 
@@ -821,11 +703,7 @@
 			// Both success and failure are valid outcomes depending on environment
 			if err != nil {
 				assert.Nil(t, client)
-				assert.Contains(
-					t,
-					err.Error(),
-					fmt.Sprintf("failed to create %s client", clientName),
-				)
+				assert.Contains(t, err.Error(), fmt.Sprintf("failed to create %s client", clientName))
 			} else {
 				assert.NotNil(t, client)
 			}
