--- conflicted
+++ resolved
@@ -46,11 +46,6 @@
 	return Options{
 		Kind:      NewClusterOptionsKind(),
 		K3d:       NewClusterOptionsK3d(),
-<<<<<<< HEAD
-		Tind:      NewClusterOptionsTind(),
-=======
-		EKS:       NewClusterOptionsEKS(),
->>>>>>> 82e5b2be
 		Cilium:    NewClusterOptionsCilium(),
 		Kubectl:   NewClusterOptionsKubectl(),
 		Flux:      NewClusterOptionsFlux(),
@@ -68,19 +63,6 @@
 // NewClusterOptionsK3d creates a new OptionsK3d with default values.
 func NewClusterOptionsK3d() OptionsK3d {
 	return OptionsK3d{}
-}
-
-<<<<<<< HEAD
-// NewClusterOptionsTind creates a new OptionsTind with default values.
-func NewClusterOptionsTind() OptionsTind {
-	return OptionsTind{}
-=======
-// NewClusterOptionsEKS creates a new OptionsEKS with default values.
-func NewClusterOptionsEKS() OptionsEKS {
-	return OptionsEKS{
-		AWSProfile: "",
-	}
->>>>>>> 82e5b2be
 }
 
 // NewClusterOptionsCilium creates a new OptionsCilium with default values.
