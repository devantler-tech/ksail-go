// Package v1alpha1 provides model definitions for a KSail cluster.
package v1alpha1

import (
	"errors"
	"fmt"
	"strings"
	"time"

	k8sutils "github.com/devantler-tech/ksail-go/internal/utils/k8s"
	metav1 "k8s.io/apimachinery/pkg/apis/meta/v1"
)

// --- Errors ---

// ErrInvalidDistribution is returned when an invalid distribution is specified.
var ErrInvalidDistribution = errors.New("invalid distribution")

// ErrInvalidReconciliationTool is returned when an invalid reconciliation tool is specified.
var ErrInvalidReconciliationTool = errors.New("invalid reconciliation tool")

// ErrInvalidContainerEngine is returned when an invalid container engine is specified.
var ErrInvalidContainerEngine = errors.New("invalid container engine")

// --- Constructors ---

// CreateDefaultMetadata creates a default metav1.ObjectMeta with the given name.
func CreateDefaultMetadata(name string) metav1.ObjectMeta {
	return metav1.ObjectMeta{
		Name:                       name,
		GenerateName:               "",
		Namespace:                  "",
		SelfLink:                   "",
		UID:                        "",
		ResourceVersion:            "",
		Generation:                 0,
		CreationTimestamp:          metav1.Time{Time: time.Time{}},
		DeletionTimestamp:          nil,
		DeletionGracePeriodSeconds: nil,
		Labels:                     nil,
		Annotations:                nil,
		OwnerReferences:            []metav1.OwnerReference{},
		Finalizers:                 []string{},
		ManagedFields:              []metav1.ManagedFieldsEntry{},
	}
}

// NewCluster creates a new KSail cluster with the given options.
func NewCluster(options ...func(*Cluster)) *Cluster {
	cluster := &Cluster{
		TypeMeta: metav1.TypeMeta{
			Kind:       Kind,
			APIVersion: APIVersion,
		},
<<<<<<< HEAD
		Metadata: CreateDefaultMetadata(""),
=======
		Metadata: k8sutils.NewEmptyObjectMeta(),
>>>>>>> 5d5c65c5
		Spec: Spec{
			Connection: Connection{
				Kubeconfig: "",
				Context:    "",
				Timeout:    metav1.Duration{Duration: time.Duration(0)},
			},
			DistributionConfig: "",
			SourceDirectory:    "",
			Distribution:       "",
			CNI:                "",
			CSI:                "",
			IngressController:  "",
			GatewayController:  "",
			ReconciliationTool: "",
			Options: Options{
				Kind:      OptionsKind{},
				K3d:       OptionsK3d{},
				Tind:      OptionsTind{},
				EKS:       OptionsEKS{AWSProfile: ""},
				Cilium:    OptionsCilium{},
				Kubectl:   OptionsKubectl{},
				Flux:      OptionsFlux{},
				ArgoCD:    OptionsArgoCD{},
				Helm:      OptionsHelm{},
				Kustomize: OptionsKustomize{},
			},
		},
	}
	for _, opt := range options {
		opt(cluster)
	}

	cluster.SetDefaults()

	return cluster
}

// WithMetadataName sets the name of the cluster.
func WithMetadataName(name string) func(*Cluster) {
	return func(c *Cluster) {
		c.Metadata.Name = name
	}
}

// WithSpecDistribution sets the distribution of the cluster.
func WithSpecDistribution(distribution Distribution) func(*Cluster) {
	return func(c *Cluster) {
		c.Spec.Distribution = distribution
	}
}

// WithSpecConnectionKubeconfig sets the kubeconfig for the cluster.
func WithSpecConnectionKubeconfig(kubeconfig string) func(*Cluster) {
	return func(c *Cluster) {
		c.Spec.Connection.Kubeconfig = kubeconfig
	}
}

// WithSpecConnectionContext sets the context for the cluster.
func WithSpecConnectionContext(context string) func(*Cluster) {
	return func(c *Cluster) {
		c.Spec.Connection.Context = context
	}
}

// WithSpecConnectionTimeout sets the timeout for the cluster.
func WithSpecConnectionTimeout(timeout metav1.Duration) func(*Cluster) {
	return func(c *Cluster) {
		c.Spec.Connection.Timeout = timeout
	}
}

// WithSpecCNI sets the CNI for the cluster.
func WithSpecCNI(cni CNI) func(*Cluster) {
	return func(c *Cluster) {
		c.Spec.CNI = cni
	}
}

// WithSpecCSI sets the CSI implementation on the cluster spec.
func WithSpecCSI(csi CSI) func(*Cluster) {
	return func(c *Cluster) {
		c.Spec.CSI = csi
	}
}

// WithSpecIngressController sets the ingress controller on the cluster spec.
func WithSpecIngressController(ingressController IngressController) func(*Cluster) {
	return func(c *Cluster) {
		c.Spec.IngressController = ingressController
	}
}

// WithSpecGatewayController sets the gateway controller on the cluster spec.
func WithSpecGatewayController(gatewayController GatewayController) func(*Cluster) {
	return func(c *Cluster) {
		c.Spec.GatewayController = gatewayController
	}
}

// WithSpecReconciliationTool sets the deployment tool on the cluster spec.
func WithSpecReconciliationTool(reconciliationTool ReconciliationTool) func(*Cluster) {
	return func(c *Cluster) {
		c.Spec.ReconciliationTool = reconciliationTool
	}
}

// --- Defaults ---

// SetDefaults sets default values for the Cluster fields if they are not already set.
func (c *Cluster) SetDefaults() {
	c.setMetadataDefaults()
	c.setSpecDefaults()
	c.setSpecConnectionDefaults()
}

func (c *Cluster) setMetadataDefaults() {
	if c.Metadata.Name == "" {
		c.Metadata.Name = "ksail-default"
	}
}

func (c *Cluster) setSpecDefaults() {
	if c.Spec.DistributionConfig == "" {
		c.Spec.DistributionConfig = "kind.yaml"
	}

	if c.Spec.SourceDirectory == "" {
		c.Spec.SourceDirectory = "k8s"
	}

	if c.Spec.Distribution == "" {
		c.Spec.Distribution = DistributionKind
	}

	if c.Spec.ReconciliationTool == "" {
		c.Spec.ReconciliationTool = ReconciliationToolKubectl
	}

	if c.Spec.CNI == "" {
		c.Spec.CNI = CNIDefault
	}

	if c.Spec.CSI == "" {
		c.Spec.CSI = CSIDefault
	}

	if c.Spec.IngressController == "" {
		c.Spec.IngressController = IngressControllerDefault
	}

	if c.Spec.GatewayController == "" {
		c.Spec.GatewayController = GatewayControllerDefault
	}
}

const defaultConnectionTimeoutMinutes = 5

func (c *Cluster) setSpecConnectionDefaults() {
	if c.Spec.Connection.Kubeconfig == "" {
		c.Spec.Connection.Kubeconfig = "~/.kube/config"
	}

	if c.Spec.Connection.Context == "" {
		c.Spec.Connection.Context = "kind-ksail-default"
	}

	if c.Spec.Connection.Timeout.Duration == 0 {
		c.Spec.Connection.Timeout = metav1.Duration{Duration: time.Duration(defaultConnectionTimeoutMinutes) * time.Minute}
	}
}

// --- Getters and Setters ---

// Set for Distribution.
func (d *Distribution) Set(value string) error {
	// Check against constant values with case-insensitive comparison
	for _, dist := range validDistributions() {
		if strings.EqualFold(value, string(dist)) {
			*d = dist

			return nil
		}
	}

	return fmt.Errorf("%w: %s (valid options: %s, %s, %s)",
		ErrInvalidDistribution, value, DistributionKind, DistributionK3d, DistributionTind)
}

// Set for ReconciliationTool.
func (d *ReconciliationTool) Set(value string) error {
	// Check against constant values with case-insensitive comparison
	for _, tool := range validReconciliationTools() {
		if strings.EqualFold(value, string(tool)) {
			*d = tool

			return nil
		}
	}

	return fmt.Errorf("%w: %s (valid options: %s, %s, %s)",
		ErrInvalidReconciliationTool, value, ReconciliationToolKubectl, ReconciliationToolFlux, ReconciliationToolArgoCD)
}

// -- pflags --

// String returns the string representation of the Distribution.
func (d *Distribution) String() string {
	return string(*d)
}

// Type returns the type of the Distribution.
func (d *Distribution) Type() string {
	return "Distribution"
}

// String returns the string representation of the ReconciliationTool.
func (d *ReconciliationTool) String() string {
	return string(*d)
}

// Type returns the type of the ReconciliationTool.
func (d *ReconciliationTool) Type() string {
	return "ReconciliationTool"
}<|MERGE_RESOLUTION|>--- conflicted
+++ resolved
@@ -52,11 +52,7 @@
 			Kind:       Kind,
 			APIVersion: APIVersion,
 		},
-<<<<<<< HEAD
-		Metadata: CreateDefaultMetadata(""),
-=======
 		Metadata: k8sutils.NewEmptyObjectMeta(),
->>>>>>> 5d5c65c5
 		Spec: Spec{
 			Connection: Connection{
 				Kubeconfig: "",
