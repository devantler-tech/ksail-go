package v1alpha1

import (
	"errors"
	"fmt"
	"slices"
	"strings"

	metav1 "k8s.io/apimachinery/pkg/apis/meta/v1"
)

// --- Errors ---

// ErrInvalidDistribution is returned when an invalid distribution is specified.
var ErrInvalidDistribution = errors.New("invalid distribution")

// ErrInvalidReconciliationTool is returned when an invalid reconciliation tool is specified.
var ErrInvalidReconciliationTool = errors.New("invalid reconciliation tool")

// ErrInvalidCNI is returned when an invalid CNI is specified.
var ErrInvalidCNI = errors.New("invalid CNI")

// ErrInvalidCSI is returned when an invalid CSI is specified.
var ErrInvalidCSI = errors.New("invalid CSI")

// ErrInvalidIngressController is returned when an invalid ingress controller is specified.
var ErrInvalidIngressController = errors.New("invalid ingress controller")

// ErrInvalidGatewayController is returned when an invalid gateway controller is specified.
var ErrInvalidGatewayController = errors.New("invalid gateway controller")

const (
	// Group is the API group for KSail.
	Group = "ksail.dev"
	// Version is the API version for KSail.
	Version = "v1alpha1"
	// Kind is the kind for KSail clusters.
	Kind = "Cluster"
	// APIVersion is the full API version for KSail.
	APIVersion = Group + "/" + Version
)

// Cluster represents a KSail cluster configuration including API metadata and desired state.
// It contains TypeMeta for API versioning information and Spec for the cluster specification.
type Cluster struct {
	metav1.TypeMeta `json:",inline"`

	Spec Spec `json:"spec,omitzero"`
}

// Spec defines the desired state of a KSail cluster.
type Spec struct {
	DistributionConfig string             `json:"distributionConfig,omitzero"`
	SourceDirectory    string             `json:"sourceDirectory,omitzero"`
	Connection         Connection         `json:"connection,omitzero"`
	Distribution       Distribution       `json:"distribution,omitzero"`
	CNI                CNI                `json:"cni,omitzero"`
	CSI                CSI                `json:"csi,omitzero"`
	IngressController  IngressController  `json:"ingressController,omitzero"`
	GatewayController  GatewayController  `json:"gatewayController,omitzero"`
	ReconciliationTool ReconciliationTool `json:"reconciliationTool,omitzero"`
	Options            Options            `json:"options,omitzero"`
}

// Connection defines connection options for a KSail cluster.
type Connection struct {
	Kubeconfig string          `json:"kubeconfig,omitzero"`
	Context    string          `json:"context,omitzero"`
	Timeout    metav1.Duration `json:"timeout,omitzero"`
}

// Distribution defines the distribution options for a KSail cluster.
type Distribution string

const (
	// DistributionKind is the kind distribution.
	DistributionKind Distribution = "Kind"
	// DistributionK3d is the K3d distribution.
	DistributionK3d Distribution = "K3d"
<<<<<<< HEAD
	// DistributionTind is the Talos in Docker distribution.
	DistributionTind Distribution = "Tind"
=======
	// DistributionEKS is the EKS distribution.
	DistributionEKS Distribution = "EKS"
>>>>>>> 82e5b2be
)

// validDistributions returns supported distribution values.
func validDistributions() []Distribution {
<<<<<<< HEAD
	return []Distribution{DistributionK3d, DistributionKind, DistributionTind}
=======
	return []Distribution{DistributionEKS, DistributionK3d, DistributionKind}
>>>>>>> 82e5b2be
}

// validCNIs returns supported CNI values.
func validCNIs() []CNI {
	return []CNI{CNIDefault, CNICilium}
}

// validCSIs returns supported CSI values.
func validCSIs() []CSI {
	return []CSI{CSIDefault, CSILocalPathStorage}
}

// validIngressControllers returns supported ingress controller values.
func validIngressControllers() []IngressController {
	return []IngressController{
		IngressControllerDefault,
		IngressControllerTraefik,
		IngressControllerNone,
	}
}

// validGatewayControllers returns supported gateway controller values.
func validGatewayControllers() []GatewayController {
	return []GatewayController{
		GatewayControllerDefault,
		GatewayControllerTraefik,
		GatewayControllerCilium,
		GatewayControllerNone,
	}
}

// CNI defines the CNI options for a KSail cluster.
type CNI string

const (
	// CNIDefault is the default CNI.
	CNIDefault CNI = "Default"
	// CNICilium is the Cilium CNI.
	CNICilium CNI = "Cilium"
)

// CSI defines the CSI options for a KSail cluster.
type CSI string

const (
	// CSIDefault is the default CSI.
	CSIDefault CSI = "Default"
	// CSILocalPathStorage is the LocalPathStorage CSI.
	CSILocalPathStorage CSI = "LocalPathStorage"
)

// IngressController defines the Ingress Controller options for a KSail cluster.
type IngressController string

const (
	// IngressControllerDefault is the default Ingress Controller.
	IngressControllerDefault IngressController = "Default"
	// IngressControllerTraefik is the Traefik Ingress Controller.
	IngressControllerTraefik IngressController = "Traefik"
	// IngressControllerNone is no Ingress Controller.
	IngressControllerNone IngressController = "None"
)

// GatewayController defines the Gateway Controller options for a KSail cluster.
type GatewayController string

const (
	// GatewayControllerDefault is the default Gateway Controller.
	GatewayControllerDefault GatewayController = "Default"
	// GatewayControllerTraefik is the Traefik Gateway Controller.
	GatewayControllerTraefik GatewayController = "Traefik"
	// GatewayControllerCilium is the Cilium Gateway Controller.
	GatewayControllerCilium GatewayController = "Cilium"
	// GatewayControllerNone is no Gateway Controller.
	GatewayControllerNone GatewayController = "None"
)

// ReconciliationTool defines the Deployment Tool options for a KSail cluster.
type ReconciliationTool string

const (
	// ReconciliationToolKubectl is the kubectl reconciliation tool.
	ReconciliationToolKubectl ReconciliationTool = "Kubectl"
	// ReconciliationToolFlux is the Flux reconciliation tool.
	ReconciliationToolFlux ReconciliationTool = "Flux"
	// ReconciliationToolArgoCD is the ArgoCD reconciliation tool.
	ReconciliationToolArgoCD ReconciliationTool = "ArgoCD"
)

// validReconciliationTools enumerates supported reconciliation tool values.
func validReconciliationTools() []ReconciliationTool {
	return []ReconciliationTool{
		ReconciliationToolKubectl,
		ReconciliationToolFlux,
		ReconciliationToolArgoCD,
	}
}

// Options holds optional settings for distributions, networking, and deployment tools.
type Options struct {
	Kind OptionsKind `json:"kind,omitzero"`
	K3d  OptionsK3d  `json:"k3d,omitzero"`
<<<<<<< HEAD
	Tind OptionsTind `json:"talosInDocker,omitzero"`
=======
	EKS  OptionsEKS  `json:"eks,omitzero"`
>>>>>>> 82e5b2be

	Cilium OptionsCilium `json:"cilium,omitzero"`

	Kubectl OptionsKubectl `json:"kubectl,omitzero"`
	Flux    OptionsFlux    `json:"flux,omitzero"`
	ArgoCD  OptionsArgoCD  `json:"argocd,omitzero"`

	Helm      OptionsHelm      `json:"helm,omitzero"`
	Kustomize OptionsKustomize `json:"kustomize,omitzero"`
}

// OptionsKind defines options specific to the Kind distribution.
type OptionsKind struct {
	// Add any specific fields for the Kind distribution here.
}

// OptionsK3d defines options specific to the K3d distribution.
type OptionsK3d struct {
	// Add any specific fields for the K3d distribution here.
}

<<<<<<< HEAD
// OptionsTind defines options specific to the Tind distribution.
type OptionsTind struct {
	// Add any specific fields for the Tind distribution here.
=======
// OptionsEKS defines options specific to the EKS distribution.
// This only includes configuration that is not part of eksctl v1alpha5.ClusterConfig.
type OptionsEKS struct {
	// AWSProfile specifies the AWS profile to use for authentication
	// This is not part of ClusterConfig as it's a credential/authentication setting
	AWSProfile string `json:"awsProfile,omitzero"`
>>>>>>> 82e5b2be
}

// OptionsCilium defines options for the Cilium CNI.
type OptionsCilium struct {
	// Add any specific fields for the Cilium CNI here.
}

// OptionsKubectl defines options for the kubectl deployment tool.
type OptionsKubectl struct {
	// Add any specific fields for the Kubectl distribution here.
}

// OptionsFlux defines options for the Flux deployment tool.
type OptionsFlux struct {
	// Add any specific fields for the Flux distribution here.
}

// OptionsArgoCD defines options for the ArgoCD deployment tool.
type OptionsArgoCD struct {
	// Add any specific fields for the ArgoCD distribution here.
}

// OptionsHelm defines options for the Helm tool.
type OptionsHelm struct {
	// Add any specific fields for the Helm distribution here.
}

// OptionsKustomize defines options for the Kustomize tool.
type OptionsKustomize struct {
	// Add any specific fields for the Kustomize distribution here.
}

// --- Setters for pflags ---

// Set for Distribution.
func (d *Distribution) Set(value string) error {
	// Check against constant values with case-insensitive comparison
	for _, dist := range validDistributions() {
		if strings.EqualFold(value, string(dist)) {
			*d = dist

			return nil
		}
	}

	return fmt.Errorf("%w: %s (valid options: %s, %s, %s)",
		ErrInvalidDistribution, value, DistributionKind, DistributionK3d, DistributionEKS)
}

// Set for ReconciliationTool.
func (d *ReconciliationTool) Set(value string) error {
	// Check against constant values with case-insensitive comparison
	for _, tool := range validReconciliationTools() {
		if strings.EqualFold(value, string(tool)) {
			*d = tool

			return nil
		}
	}

	return fmt.Errorf(
		"%w: %s (valid options: %s, %s, %s)",
		ErrInvalidReconciliationTool,
		value,
		ReconciliationToolKubectl,
		ReconciliationToolFlux,
		ReconciliationToolArgoCD,
	)
}

// Set for CNI.
func (c *CNI) Set(value string) error {
	// Check against constant values with case-insensitive comparison
	for _, cni := range validCNIs() {
		if strings.EqualFold(value, string(cni)) {
			*c = cni

			return nil
		}
	}

	return fmt.Errorf("%w: %s (valid options: %s, %s)",
		ErrInvalidCNI, value, CNIDefault, CNICilium)
}

// Set for CSI.
func (c *CSI) Set(value string) error {
	// Check against constant values with case-insensitive comparison
	for _, csi := range validCSIs() {
		if strings.EqualFold(value, string(csi)) {
			*c = csi

			return nil
		}
	}

	return fmt.Errorf("%w: %s (valid options: %s, %s)",
		ErrInvalidCSI, value, CSIDefault, CSILocalPathStorage)
}

// Set for IngressController.
func (i *IngressController) Set(value string) error {
	// Check against constant values with case-insensitive comparison
	for _, ic := range validIngressControllers() {
		if strings.EqualFold(value, string(ic)) {
			*i = ic

			return nil
		}
	}

	return fmt.Errorf(
		"%w: %s (valid options: %s, %s, %s)",
		ErrInvalidIngressController,
		value,
		IngressControllerDefault,
		IngressControllerTraefik,
		IngressControllerNone,
	)
}

// Set for GatewayController.
func (g *GatewayController) Set(value string) error {
	// Check against constant values with case-insensitive comparison
	for _, gc := range validGatewayControllers() {
		if strings.EqualFold(value, string(gc)) {
			*g = gc

			return nil
		}
	}

	return fmt.Errorf(
		"%w: %s (valid options: %s, %s, %s, %s)",
		ErrInvalidGatewayController,
		value,
		GatewayControllerDefault,
		GatewayControllerTraefik,
		GatewayControllerCilium,
		GatewayControllerNone,
	)
}

// IsValid checks if the distribution value is supported.
func (d *Distribution) IsValid() bool {
	return slices.Contains(validDistributions(), *d)
}

// String returns the string representation of the Distribution.
func (d *Distribution) String() string {
	return string(*d)
}

// Type returns the type of the Distribution.
func (d *Distribution) Type() string {
	return "Distribution"
}

// String returns the string representation of the ReconciliationTool.
func (d *ReconciliationTool) String() string {
	return string(*d)
}

// Type returns the type of the ReconciliationTool.
func (d *ReconciliationTool) Type() string {
	return "ReconciliationTool"
}

// String returns the string representation of the CNI.
func (c *CNI) String() string {
	return string(*c)
}

// Type returns the type of the CNI.
func (c *CNI) Type() string {
	return "CNI"
}

// String returns the string representation of the CSI.
func (c *CSI) String() string {
	return string(*c)
}

// Type returns the type of the CSI.
func (c *CSI) Type() string {
	return "CSI"
}

// String returns the string representation of the IngressController.
func (i *IngressController) String() string {
	return string(*i)
}

// Type returns the type of the IngressController.
func (i *IngressController) Type() string {
	return "IngressController"
}

// String returns the string representation of the GatewayController.
func (g *GatewayController) String() string {
	return string(*g)
}

// Type returns the type of the GatewayController.
func (g *GatewayController) Type() string {
	return "GatewayController"
}<|MERGE_RESOLUTION|>--- conflicted
+++ resolved
@@ -77,22 +77,11 @@
 	DistributionKind Distribution = "Kind"
 	// DistributionK3d is the K3d distribution.
 	DistributionK3d Distribution = "K3d"
-<<<<<<< HEAD
-	// DistributionTind is the Talos in Docker distribution.
-	DistributionTind Distribution = "Tind"
-=======
-	// DistributionEKS is the EKS distribution.
-	DistributionEKS Distribution = "EKS"
->>>>>>> 82e5b2be
 )
 
 // validDistributions returns supported distribution values.
 func validDistributions() []Distribution {
-<<<<<<< HEAD
-	return []Distribution{DistributionK3d, DistributionKind, DistributionTind}
-=======
-	return []Distribution{DistributionEKS, DistributionK3d, DistributionKind}
->>>>>>> 82e5b2be
+	return []Distribution{DistributionK3d, DistributionKind}
 }
 
 // validCNIs returns supported CNI values.
@@ -195,11 +184,6 @@
 type Options struct {
 	Kind OptionsKind `json:"kind,omitzero"`
 	K3d  OptionsK3d  `json:"k3d,omitzero"`
-<<<<<<< HEAD
-	Tind OptionsTind `json:"talosInDocker,omitzero"`
-=======
-	EKS  OptionsEKS  `json:"eks,omitzero"`
->>>>>>> 82e5b2be
 
 	Cilium OptionsCilium `json:"cilium,omitzero"`
 
@@ -219,20 +203,6 @@
 // OptionsK3d defines options specific to the K3d distribution.
 type OptionsK3d struct {
 	// Add any specific fields for the K3d distribution here.
-}
-
-<<<<<<< HEAD
-// OptionsTind defines options specific to the Tind distribution.
-type OptionsTind struct {
-	// Add any specific fields for the Tind distribution here.
-=======
-// OptionsEKS defines options specific to the EKS distribution.
-// This only includes configuration that is not part of eksctl v1alpha5.ClusterConfig.
-type OptionsEKS struct {
-	// AWSProfile specifies the AWS profile to use for authentication
-	// This is not part of ClusterConfig as it's a credential/authentication setting
-	AWSProfile string `json:"awsProfile,omitzero"`
->>>>>>> 82e5b2be
 }
 
 // OptionsCilium defines options for the Cilium CNI.
