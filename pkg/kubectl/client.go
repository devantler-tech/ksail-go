// Package kubectl provides a kubectl client implementation.
package kubectl

import (
	"github.com/spf13/cobra"
	"k8s.io/cli-runtime/pkg/genericclioptions"
	"k8s.io/cli-runtime/pkg/genericiooptions"
	"k8s.io/kubectl/pkg/cmd/apply"
<<<<<<< HEAD
	"k8s.io/kubectl/pkg/cmd/edit"
=======
	"k8s.io/kubectl/pkg/cmd/create"
	"k8s.io/kubectl/pkg/cmd/delete"
>>>>>>> e64d0098
	cmdutil "k8s.io/kubectl/pkg/cmd/util"
)

// Client wraps kubectl command functionality.
type Client struct {
	ioStreams genericiooptions.IOStreams
}

// NewClient creates a new kubectl client instance.
func NewClient(ioStreams genericiooptions.IOStreams) *Client {
	return &Client{
		ioStreams: ioStreams,
	}
}

// CreateApplyCommand creates a kubectl apply command with all its flags and behavior.
func (c *Client) CreateApplyCommand(kubeConfigPath string) *cobra.Command {
	// Create config flags with kubeconfig path
	configFlags := genericclioptions.NewConfigFlags(true)
	if kubeConfigPath != "" {
		configFlags.KubeConfig = &kubeConfigPath
	}

	// Create factory for kubectl command
	matchVersionKubeConfigFlags := cmdutil.NewMatchVersionFlags(configFlags)
	factory := cmdutil.NewFactory(matchVersionKubeConfigFlags)

	// Create the apply command using kubectl's NewCmdApply
	applyCmd := apply.NewCmdApply("ksail", factory, c.ioStreams)

	// Customize command metadata to fit ksail context
	applyCmd.Use = "apply"
	applyCmd.Short = "Apply manifests"
	applyCmd.Long = "Apply local Kubernetes manifests to your cluster."

	return applyCmd
}

<<<<<<< HEAD
// CreateEditCommand creates a kubectl edit command with all its flags and behavior.
func (c *Client) CreateEditCommand(kubeConfigPath string) *cobra.Command {
=======
// CreateDeleteCommand creates a kubectl delete command with all its flags and behavior.
func (c *Client) CreateDeleteCommand(kubeConfigPath string) *cobra.Command {
>>>>>>> e64d0098
	// Create config flags with kubeconfig path
	configFlags := genericclioptions.NewConfigFlags(true)
	if kubeConfigPath != "" {
		configFlags.KubeConfig = &kubeConfigPath
	}

	// Create factory for kubectl command
	matchVersionKubeConfigFlags := cmdutil.NewMatchVersionFlags(configFlags)
	factory := cmdutil.NewFactory(matchVersionKubeConfigFlags)

<<<<<<< HEAD
	// Create the edit command using kubectl's NewCmdEdit
	editCmd := edit.NewCmdEdit(factory, c.ioStreams)

	// Customize command metadata to fit ksail context
	editCmd.Use = "edit"
	editCmd.Short = "Edit a resource"
	editCmd.Long = "Edit a Kubernetes resource from the default editor."

	return editCmd
=======
	// Create the delete command using kubectl's NewCmdDelete
	deleteCmd := delete.NewCmdDelete(factory, c.ioStreams)

	// Customize command metadata to fit ksail context
	deleteCmd.Use = "delete"
	deleteCmd.Short = "Delete resources"
	deleteCmd.Long = "Delete Kubernetes resources by file names, stdin, resources and names, " +
		"or by resources and label selector."

	return deleteCmd
}

// CreateCreateCommand creates a kubectl create command with all its flags and behavior.
func (c *Client) CreateCreateCommand(kubeConfigPath string) *cobra.Command {
	// Create config flags with kubeconfig path
	configFlags := genericclioptions.NewConfigFlags(true)
	if kubeConfigPath != "" {
		configFlags.KubeConfig = &kubeConfigPath
	}

	// Create factory for kubectl command
	matchVersionKubeConfigFlags := cmdutil.NewMatchVersionFlags(configFlags)
	factory := cmdutil.NewFactory(matchVersionKubeConfigFlags)

	// Create the create command using kubectl's NewCmdCreate
	createCmd := create.NewCmdCreate(factory, c.ioStreams)

	// Customize command metadata to fit ksail context
	createCmd.Use = "create"
	createCmd.Short = "Create resources"
	createCmd.Long = "Create Kubernetes resources from files or stdin."

	return createCmd
>>>>>>> e64d0098
}<|MERGE_RESOLUTION|>--- conflicted
+++ resolved
@@ -6,12 +6,9 @@
 	"k8s.io/cli-runtime/pkg/genericclioptions"
 	"k8s.io/cli-runtime/pkg/genericiooptions"
 	"k8s.io/kubectl/pkg/cmd/apply"
-<<<<<<< HEAD
-	"k8s.io/kubectl/pkg/cmd/edit"
-=======
 	"k8s.io/kubectl/pkg/cmd/create"
 	"k8s.io/kubectl/pkg/cmd/delete"
->>>>>>> e64d0098
+	"k8s.io/kubectl/pkg/cmd/edit"
 	cmdutil "k8s.io/kubectl/pkg/cmd/util"
 )
 
@@ -50,13 +47,8 @@
 	return applyCmd
 }
 
-<<<<<<< HEAD
 // CreateEditCommand creates a kubectl edit command with all its flags and behavior.
 func (c *Client) CreateEditCommand(kubeConfigPath string) *cobra.Command {
-=======
-// CreateDeleteCommand creates a kubectl delete command with all its flags and behavior.
-func (c *Client) CreateDeleteCommand(kubeConfigPath string) *cobra.Command {
->>>>>>> e64d0098
 	// Create config flags with kubeconfig path
 	configFlags := genericclioptions.NewConfigFlags(true)
 	if kubeConfigPath != "" {
@@ -67,7 +59,6 @@
 	matchVersionKubeConfigFlags := cmdutil.NewMatchVersionFlags(configFlags)
 	factory := cmdutil.NewFactory(matchVersionKubeConfigFlags)
 
-<<<<<<< HEAD
 	// Create the edit command using kubectl's NewCmdEdit
 	editCmd := edit.NewCmdEdit(factory, c.ioStreams)
 
@@ -77,7 +68,20 @@
 	editCmd.Long = "Edit a Kubernetes resource from the default editor."
 
 	return editCmd
-=======
+}
+
+// CreateDeleteCommand creates a kubectl delete command with all its flags and behavior.
+func (c *Client) CreateDeleteCommand(kubeConfigPath string) *cobra.Command {
+	// Create config flags with kubeconfig path
+	configFlags := genericclioptions.NewConfigFlags(true)
+	if kubeConfigPath != "" {
+		configFlags.KubeConfig = &kubeConfigPath
+	}
+
+	// Create factory for kubectl command
+	matchVersionKubeConfigFlags := cmdutil.NewMatchVersionFlags(configFlags)
+	factory := cmdutil.NewFactory(matchVersionKubeConfigFlags)
+
 	// Create the delete command using kubectl's NewCmdDelete
 	deleteCmd := delete.NewCmdDelete(factory, c.ioStreams)
 
@@ -111,5 +115,4 @@
 	createCmd.Long = "Create Kubernetes resources from files or stdin."
 
 	return createCmd
->>>>>>> e64d0098
 }