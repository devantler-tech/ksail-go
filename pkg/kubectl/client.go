// Package kubectl provides a kubectl client implementation.
package kubectl

import (
	"github.com/spf13/cobra"
	"k8s.io/cli-runtime/pkg/genericclioptions"
	"k8s.io/cli-runtime/pkg/genericiooptions"
	"k8s.io/kubectl/pkg/cmd/apply"
	"k8s.io/kubectl/pkg/cmd/create"
	"k8s.io/kubectl/pkg/cmd/delete"
	"k8s.io/kubectl/pkg/cmd/edit"
<<<<<<< HEAD
	"k8s.io/kubectl/pkg/cmd/rollout"
=======
	"k8s.io/kubectl/pkg/cmd/scale"
>>>>>>> 72430e44
	cmdutil "k8s.io/kubectl/pkg/cmd/util"
)

// Client wraps kubectl command functionality.
type Client struct {
	ioStreams genericiooptions.IOStreams
}

// NewClient creates a new kubectl client instance.
func NewClient(ioStreams genericiooptions.IOStreams) *Client {
	return &Client{
		ioStreams: ioStreams,
	}
}

// CreateApplyCommand creates a kubectl apply command with all its flags and behavior.
func (c *Client) CreateApplyCommand(kubeConfigPath string) *cobra.Command {
	// Create config flags with kubeconfig path
	configFlags := genericclioptions.NewConfigFlags(true)
	if kubeConfigPath != "" {
		configFlags.KubeConfig = &kubeConfigPath
	}

	// Create factory for kubectl command
	matchVersionKubeConfigFlags := cmdutil.NewMatchVersionFlags(configFlags)
	factory := cmdutil.NewFactory(matchVersionKubeConfigFlags)

	// Create the apply command using kubectl's NewCmdApply
	applyCmd := apply.NewCmdApply("ksail", factory, c.ioStreams)

	// Customize command metadata to fit ksail context
	applyCmd.Use = "apply"
	applyCmd.Short = "Apply manifests"
	applyCmd.Long = "Apply local Kubernetes manifests to your cluster."

	return applyCmd
}

// CreateEditCommand creates a kubectl edit command with all its flags and behavior.
func (c *Client) CreateEditCommand(kubeConfigPath string) *cobra.Command {
	// Create config flags with kubeconfig path
	configFlags := genericclioptions.NewConfigFlags(true)
	if kubeConfigPath != "" {
		configFlags.KubeConfig = &kubeConfigPath
	}

	// Create factory for kubectl command
	matchVersionKubeConfigFlags := cmdutil.NewMatchVersionFlags(configFlags)
	factory := cmdutil.NewFactory(matchVersionKubeConfigFlags)

	// Create the edit command using kubectl's NewCmdEdit
	editCmd := edit.NewCmdEdit(factory, c.ioStreams)

	// Customize command metadata to fit ksail context
	editCmd.Use = "edit"
	editCmd.Short = "Edit a resource"
	editCmd.Long = "Edit a Kubernetes resource from the default editor."

	return editCmd
}

// CreateDeleteCommand creates a kubectl delete command with all its flags and behavior.
func (c *Client) CreateDeleteCommand(kubeConfigPath string) *cobra.Command {
	// Create config flags with kubeconfig path
	configFlags := genericclioptions.NewConfigFlags(true)
	if kubeConfigPath != "" {
		configFlags.KubeConfig = &kubeConfigPath
	}

	// Create factory for kubectl command
	matchVersionKubeConfigFlags := cmdutil.NewMatchVersionFlags(configFlags)
	factory := cmdutil.NewFactory(matchVersionKubeConfigFlags)

	// Create the delete command using kubectl's NewCmdDelete
	deleteCmd := delete.NewCmdDelete(factory, c.ioStreams)

	// Customize command metadata to fit ksail context
	deleteCmd.Use = "delete"
	deleteCmd.Short = "Delete resources"
	deleteCmd.Long = "Delete Kubernetes resources by file names, stdin, resources and names, " +
		"or by resources and label selector."

	return deleteCmd
}

// CreateCreateCommand creates a kubectl create command with all its flags and behavior.
func (c *Client) CreateCreateCommand(kubeConfigPath string) *cobra.Command {
	// Create config flags with kubeconfig path
	configFlags := genericclioptions.NewConfigFlags(true)
	if kubeConfigPath != "" {
		configFlags.KubeConfig = &kubeConfigPath
	}

	// Create factory for kubectl command
	matchVersionKubeConfigFlags := cmdutil.NewMatchVersionFlags(configFlags)
	factory := cmdutil.NewFactory(matchVersionKubeConfigFlags)

	// Create the create command using kubectl's NewCmdCreate
	createCmd := create.NewCmdCreate(factory, c.ioStreams)

	// Customize command metadata to fit ksail context
	createCmd.Use = "create"
	createCmd.Short = "Create resources"
	createCmd.Long = "Create Kubernetes resources from files or stdin."

	return createCmd
}

<<<<<<< HEAD
// CreateRolloutCommand creates a kubectl rollout command with all its flags and behavior.
func (c *Client) CreateRolloutCommand(kubeConfigPath string) *cobra.Command {
=======
// CreateScaleCommand creates a kubectl scale command with all its flags and behavior.
func (c *Client) CreateScaleCommand(kubeConfigPath string) *cobra.Command {
>>>>>>> 72430e44
	// Create config flags with kubeconfig path
	configFlags := genericclioptions.NewConfigFlags(true)
	if kubeConfigPath != "" {
		configFlags.KubeConfig = &kubeConfigPath
	}

	// Create factory for kubectl command
	matchVersionKubeConfigFlags := cmdutil.NewMatchVersionFlags(configFlags)
	factory := cmdutil.NewFactory(matchVersionKubeConfigFlags)

<<<<<<< HEAD
	// Create the rollout command using kubectl's NewCmdRollout
	rolloutCmd := rollout.NewCmdRollout(factory, c.ioStreams)

	// Customize command metadata to fit ksail context
	rolloutCmd.Use = "rollout"
	rolloutCmd.Short = "Manage the rollout of a resource"
	rolloutCmd.Long = "Manage the rollout of one or many resources."

	return rolloutCmd
=======
	// Create the scale command using kubectl's NewCmdScale
	scaleCmd := scale.NewCmdScale(factory, c.ioStreams)

	// Customize command metadata to fit ksail context
	scaleCmd.Use = "scale"
	scaleCmd.Short = "Scale resources"
	scaleCmd.Long = "Set a new size for a deployment, replica set, replication controller, or stateful set."

	return scaleCmd
>>>>>>> 72430e44
}<|MERGE_RESOLUTION|>--- conflicted
+++ resolved
@@ -9,11 +9,8 @@
 	"k8s.io/kubectl/pkg/cmd/create"
 	"k8s.io/kubectl/pkg/cmd/delete"
 	"k8s.io/kubectl/pkg/cmd/edit"
-<<<<<<< HEAD
 	"k8s.io/kubectl/pkg/cmd/rollout"
-=======
 	"k8s.io/kubectl/pkg/cmd/scale"
->>>>>>> 72430e44
 	cmdutil "k8s.io/kubectl/pkg/cmd/util"
 )
 
@@ -122,13 +119,8 @@
 	return createCmd
 }
 
-<<<<<<< HEAD
 // CreateRolloutCommand creates a kubectl rollout command with all its flags and behavior.
 func (c *Client) CreateRolloutCommand(kubeConfigPath string) *cobra.Command {
-=======
-// CreateScaleCommand creates a kubectl scale command with all its flags and behavior.
-func (c *Client) CreateScaleCommand(kubeConfigPath string) *cobra.Command {
->>>>>>> 72430e44
 	// Create config flags with kubeconfig path
 	configFlags := genericclioptions.NewConfigFlags(true)
 	if kubeConfigPath != "" {
@@ -139,7 +131,6 @@
 	matchVersionKubeConfigFlags := cmdutil.NewMatchVersionFlags(configFlags)
 	factory := cmdutil.NewFactory(matchVersionKubeConfigFlags)
 
-<<<<<<< HEAD
 	// Create the rollout command using kubectl's NewCmdRollout
 	rolloutCmd := rollout.NewCmdRollout(factory, c.ioStreams)
 
@@ -149,7 +140,20 @@
 	rolloutCmd.Long = "Manage the rollout of one or many resources."
 
 	return rolloutCmd
-=======
+}
+
+// CreateScaleCommand creates a kubectl scale command with all its flags and behavior.
+func (c *Client) CreateScaleCommand(kubeConfigPath string) *cobra.Command {
+	// Create config flags with kubeconfig path
+	configFlags := genericclioptions.NewConfigFlags(true)
+	if kubeConfigPath != "" {
+		configFlags.KubeConfig = &kubeConfigPath
+	}
+
+	// Create factory for kubectl command
+	matchVersionKubeConfigFlags := cmdutil.NewMatchVersionFlags(configFlags)
+	factory := cmdutil.NewFactory(matchVersionKubeConfigFlags)
+
 	// Create the scale command using kubectl's NewCmdScale
 	scaleCmd := scale.NewCmdScale(factory, c.ioStreams)
 
@@ -159,5 +163,4 @@
 	scaleCmd.Long = "Set a new size for a deployment, replica set, replication controller, or stateful set."
 
 	return scaleCmd
->>>>>>> 72430e44
 }