package kubectl_test

import (
	"bytes"
	"testing"

	"github.com/devantler-tech/ksail-go/pkg/kubectl"
	"github.com/spf13/cobra"
	"github.com/stretchr/testify/require"
	"k8s.io/cli-runtime/pkg/genericiooptions"
)

// createTestIOStreams creates IO streams for testing.
func createTestIOStreams() genericiooptions.IOStreams {
	return genericiooptions.IOStreams{
		In:     &bytes.Buffer{},
		Out:    &bytes.Buffer{},
		ErrOut: &bytes.Buffer{},
	}
}

func TestNewClient(t *testing.T) {
	t.Parallel()

	ioStreams := createTestIOStreams()

	client := kubectl.NewClient(ioStreams)

	require.NotNil(t, client, "expected client to be created")
}

// testCommandCreation is a helper function to test command creation with various kubeconfig paths.
func testCommandCreation(
	t *testing.T,
	createCmd func(*kubectl.Client, string) *cobra.Command,
	expectedUse string,
	expectedShort string,
	expectedLong string,
) {
	t.Helper()

	tests := []struct {
		name           string
		kubeConfigPath string
	}{
		{
			name:           "with kubeconfig path",
			kubeConfigPath: "/path/to/kubeconfig",
		},
		{
			name:           "without kubeconfig path",
			kubeConfigPath: "",
		},
	}

	for _, testCase := range tests {
		t.Run(testCase.name, func(t *testing.T) {
			t.Parallel()

			ioStreams := createTestIOStreams()
			client := kubectl.NewClient(ioStreams)
			cmd := createCmd(client, testCase.kubeConfigPath)

			require.NotNil(t, cmd, "expected command to be created")
			require.Equal(t, expectedUse, cmd.Use, "expected command Use to be '%s'", expectedUse)
			require.Equal(t, expectedShort, cmd.Short, "expected command Short description")
			require.Equal(t, expectedLong, cmd.Long, "expected command Long description")
		})
	}
}

func TestCreateApplyCommand(t *testing.T) {
	t.Parallel()

	testCommandCreation(
		t,
		func(c *kubectl.Client, path string) *cobra.Command { return c.CreateApplyCommand(path) },
		"apply",
		"Apply manifests",
		"Apply local Kubernetes manifests to your cluster.",
	)
}

func TestCreateApplyCommandHasFlags(t *testing.T) {
	t.Parallel()

	ioStreams := createTestIOStreams()

	client := kubectl.NewClient(ioStreams)
	cmd := client.CreateApplyCommand("/path/to/kubeconfig")

	// Verify that kubectl apply flags are present
	flags := cmd.Flags()
	require.NotNil(t, flags.Lookup("filename"), "expected --filename flag to be present")
	require.NotNil(t, flags.Lookup("recursive"), "expected --recursive flag to be present")
	require.NotNil(t, flags.Lookup("force"), "expected --force flag to be present")
	require.NotNil(t, flags.Lookup("dry-run"), "expected --dry-run flag to be present")
	require.NotNil(t, flags.Lookup("server-side"), "expected --server-side flag to be present")
	require.NotNil(t, flags.Lookup("prune"), "expected --prune flag to be present")
}

<<<<<<< HEAD
func TestCreateDeleteCommand(t *testing.T) {
	t.Parallel()

	tests := []struct {
		name           string
		kubeConfigPath string
	}{
		{
			name:           "with kubeconfig path",
			kubeConfigPath: "/path/to/kubeconfig",
		},
		{
			name:           "without kubeconfig path",
			kubeConfigPath: "",
		},
	}

	for _, testCase := range tests {
		t.Run(testCase.name, func(t *testing.T) {
			t.Parallel()

			ioStreams := createTestIOStreams()

			client := kubectl.NewClient(ioStreams)
			cmd := client.CreateDeleteCommand(testCase.kubeConfigPath)

			require.NotNil(t, cmd, "expected delete command to be created")
			require.Equal(t, "delete", cmd.Use, "expected command Use to be 'delete'")
			require.Equal(t, "Delete resources", cmd.Short, "expected command Short description")
			require.Equal(
				t,
				"Delete Kubernetes resources by file names, stdin, resources and names, or by resources and label selector.",
				cmd.Long,
				"expected command Long description",
			)
		})
	}
}

func TestCreateDeleteCommandHasFlags(t *testing.T) {
=======
func TestCreateCreateCommand(t *testing.T) {
	t.Parallel()

	testCommandCreation(
		t,
		func(c *kubectl.Client, path string) *cobra.Command { return c.CreateCreateCommand(path) },
		"create",
		"Create resources",
		"Create Kubernetes resources from files or stdin.",
	)
}

func TestCreateCreateCommandHasFlags(t *testing.T) {
>>>>>>> bc71a949
	t.Parallel()

	ioStreams := createTestIOStreams()

	client := kubectl.NewClient(ioStreams)
<<<<<<< HEAD
	cmd := client.CreateDeleteCommand("/path/to/kubeconfig")

	// Verify that kubectl delete flags are present
	flags := cmd.Flags()
	require.NotNil(t, flags.Lookup("filename"), "expected --filename flag to be present")
	require.NotNil(t, flags.Lookup("recursive"), "expected --recursive flag to be present")
	require.NotNil(t, flags.Lookup("force"), "expected --force flag to be present")
	require.NotNil(t, flags.Lookup("grace-period"), "expected --grace-period flag to be present")
	require.NotNil(t, flags.Lookup("all"), "expected --all flag to be present")
	require.NotNil(t, flags.Lookup("selector"), "expected --selector flag to be present")
=======
	cmd := client.CreateCreateCommand("/path/to/kubeconfig")

	// Verify that kubectl create flags are present
	flags := cmd.Flags()
	require.NotNil(t, flags.Lookup("filename"), "expected --filename flag to be present")
	require.NotNil(t, flags.Lookup("edit"), "expected --edit flag to be present")
	require.NotNil(t, flags.Lookup("dry-run"), "expected --dry-run flag to be present")
	require.NotNil(t, flags.Lookup("output"), "expected --output flag to be present")
	require.NotNil(t, flags.Lookup("raw"), "expected --raw flag to be present")
}

func TestCreateCreateCommandHasSubcommands(t *testing.T) {
	t.Parallel()

	ioStreams := createTestIOStreams()

	client := kubectl.NewClient(ioStreams)
	cmd := client.CreateCreateCommand("/path/to/kubeconfig")

	// Verify that kubectl create subcommands are present
	subcommands := cmd.Commands()
	require.NotEmpty(t, subcommands, "expected create command to have subcommands")

	// Check for some common subcommands
	subcommandNames := make(map[string]bool)
	for _, subcmd := range subcommands {
		subcommandNames[subcmd.Name()] = true
	}

	expectedSubcommands := []string{
		"deployment",
		"namespace",
		"secret",
		"configmap",
		"service",
		"job",
	}

	for _, expected := range expectedSubcommands {
		require.True(t, subcommandNames[expected], "expected subcommand %q to be present", expected)
	}
>>>>>>> bc71a949
}<|MERGE_RESOLUTION|>--- conflicted
+++ resolved
@@ -99,7 +99,6 @@
 	require.NotNil(t, flags.Lookup("prune"), "expected --prune flag to be present")
 }
 
-<<<<<<< HEAD
 func TestCreateDeleteCommand(t *testing.T) {
 	t.Parallel()
 
@@ -139,8 +138,6 @@
 	}
 }
 
-func TestCreateDeleteCommandHasFlags(t *testing.T) {
-=======
 func TestCreateCreateCommand(t *testing.T) {
 	t.Parallel()
 
@@ -153,14 +150,12 @@
 	)
 }
 
-func TestCreateCreateCommandHasFlags(t *testing.T) {
->>>>>>> bc71a949
-	t.Parallel()
-
-	ioStreams := createTestIOStreams()
-
-	client := kubectl.NewClient(ioStreams)
-<<<<<<< HEAD
+func TestCreateDeleteCommandHasFlags(t *testing.T) {
+	t.Parallel()
+
+	ioStreams := createTestIOStreams()
+
+	client := kubectl.NewClient(ioStreams)
 	cmd := client.CreateDeleteCommand("/path/to/kubeconfig")
 
 	// Verify that kubectl delete flags are present
@@ -171,7 +166,14 @@
 	require.NotNil(t, flags.Lookup("grace-period"), "expected --grace-period flag to be present")
 	require.NotNil(t, flags.Lookup("all"), "expected --all flag to be present")
 	require.NotNil(t, flags.Lookup("selector"), "expected --selector flag to be present")
-=======
+}
+
+func TestCreateCreateCommandHasFlags(t *testing.T) {
+	t.Parallel()
+
+	ioStreams := createTestIOStreams()
+
+	client := kubectl.NewClient(ioStreams)
 	cmd := client.CreateCreateCommand("/path/to/kubeconfig")
 
 	// Verify that kubectl create flags are present
@@ -213,5 +215,4 @@
 	for _, expected := range expectedSubcommands {
 		require.True(t, subcommandNames[expected], "expected subcommand %q to be present", expected)
 	}
->>>>>>> bc71a949
 }