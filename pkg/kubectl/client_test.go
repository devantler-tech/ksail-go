--- conflicted
+++ resolved
@@ -223,16 +223,11 @@
 	}
 }
 
-<<<<<<< HEAD
 func TestCreateDescribeCommand(t *testing.T) {
-=======
-func TestCreateExplainCommand(t *testing.T) {
->>>>>>> 4d21028c
-	t.Parallel()
-
-	testCommandCreation(
-		t,
-<<<<<<< HEAD
+	t.Parallel()
+
+	testCommandCreation(
+		t,
 		func(c *kubectl.Client, path string) *cobra.Command { return c.CreateDescribeCommand(path) },
 		"describe",
 		"Describe resources",
@@ -240,8 +235,12 @@
 	)
 }
 
-func TestCreateDescribeCommandHasFlags(t *testing.T) {
-=======
+func TestCreateExplainCommand(t *testing.T) {
+
+	t.Parallel()
+
+	testCommandCreation(
+		t,
 		func(c *kubectl.Client, path string) *cobra.Command { return c.CreateExplainCommand(path) },
 		"explain",
 		"Get documentation for a resource",
@@ -249,14 +248,13 @@
 	)
 }
 
-func TestCreateExplainCommandHasFlags(t *testing.T) {
->>>>>>> 4d21028c
-	t.Parallel()
-
-	ioStreams := createTestIOStreams()
-
-	client := kubectl.NewClient(ioStreams)
-<<<<<<< HEAD
+
+func TestCreateDescribeCommandHasFlags(t *testing.T) {
+	t.Parallel()
+
+	ioStreams := createTestIOStreams()
+
+	client := kubectl.NewClient(ioStreams)
 	cmd := client.CreateDescribeCommand("/path/to/kubeconfig")
 
 	// Verify that kubectl describe flags are present
@@ -270,7 +268,14 @@
 		"expected --all-namespaces flag to be present",
 	)
 	require.NotNil(t, flags.Lookup("show-events"), "expected --show-events flag to be present")
-=======
+}
+
+func TestCreateExplainCommandHasFlags(t *testing.T) {
+	t.Parallel()
+
+	ioStreams := createTestIOStreams()
+
+	client := kubectl.NewClient(ioStreams)
 	cmd := client.CreateExplainCommand("/path/to/kubeconfig")
 
 	// Verify that kubectl explain flags are present
@@ -322,7 +327,6 @@
 	for _, expected := range expectedSubcommands {
 		require.True(t, subcommandNames[expected], "expected subcommand %q to be present", expected)
 	}
->>>>>>> 4d21028c
 }
 
 func TestCreateScaleCommand(t *testing.T) {
