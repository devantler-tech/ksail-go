package kubectl_test

import (
	"bytes"
	"testing"

	"github.com/devantler-tech/ksail-go/pkg/kubectl"
	"github.com/spf13/cobra"
	"github.com/stretchr/testify/require"
	"k8s.io/cli-runtime/pkg/genericiooptions"
)

// createTestIOStreams creates IO streams for testing.
func createTestIOStreams() genericiooptions.IOStreams {
	return genericiooptions.IOStreams{
		In:     &bytes.Buffer{},
		Out:    &bytes.Buffer{},
		ErrOut: &bytes.Buffer{},
	}
}

func TestNewClient(t *testing.T) {
	t.Parallel()

	ioStreams := createTestIOStreams()

	client := kubectl.NewClient(ioStreams)

	require.NotNil(t, client, "expected client to be created")
}

// testCommandCreation is a helper function to test command creation with various kubeconfig paths.
func testCommandCreation(
	t *testing.T,
	createCmd func(*kubectl.Client, string) *cobra.Command,
	expectedUse string,
	expectedShort string,
	expectedLong string,
) {
	t.Helper()
<<<<<<< HEAD

	tests := []struct {
		name           string
		kubeConfigPath string
	}{
		{
			name:           "with kubeconfig path",
			kubeConfigPath: "/path/to/kubeconfig",
		},
		{
			name:           "without kubeconfig path",
			kubeConfigPath: "",
		},
	}

	for _, testCase := range tests {
		t.Run(testCase.name, func(t *testing.T) {
			t.Parallel()

			ioStreams := createTestIOStreams()
			client := kubectl.NewClient(ioStreams)
			cmd := createCmd(client, testCase.kubeConfigPath)

			require.NotNil(t, cmd, "expected command to be created")
			require.Equal(t, expectedUse, cmd.Use, "expected command Use to be '%s'", expectedUse)
			require.Equal(t, expectedShort, cmd.Short, "expected command Short description")
			require.Equal(t, expectedLong, cmd.Long, "expected command Long description")
		})
	}
}

func TestCreateApplyCommand(t *testing.T) {
	t.Parallel()
=======
>>>>>>> dd998fec

	testCommandCreation(
		t,
		func(c *kubectl.Client, path string) *cobra.Command { return c.CreateApplyCommand(path) },
		"apply",
		"Apply manifests",
		"Apply local Kubernetes manifests to your cluster.",
	)
}

func TestCreateApplyCommandHasFlags(t *testing.T) {
	t.Parallel()

	ioStreams := createTestIOStreams()

	client := kubectl.NewClient(ioStreams)
	cmd := client.CreateApplyCommand("/path/to/kubeconfig")

	// Verify that kubectl apply flags are present
	flags := cmd.Flags()
	require.NotNil(t, flags.Lookup("filename"), "expected --filename flag to be present")
	require.NotNil(t, flags.Lookup("recursive"), "expected --recursive flag to be present")
	require.NotNil(t, flags.Lookup("force"), "expected --force flag to be present")
	require.NotNil(t, flags.Lookup("dry-run"), "expected --dry-run flag to be present")
	require.NotNil(t, flags.Lookup("server-side"), "expected --server-side flag to be present")
	require.NotNil(t, flags.Lookup("prune"), "expected --prune flag to be present")
}

func TestCreateEditCommand(t *testing.T) {
	t.Parallel()

	testCommandCreation(
		t,
		func(c *kubectl.Client, path string) *cobra.Command { return c.CreateEditCommand(path) },
		"edit",
		"Edit a resource",
		"Edit a Kubernetes resource from the default editor.",
	)
}

func TestCreateEditCommandHasFlags(t *testing.T) {
	t.Parallel()

	ioStreams := createTestIOStreams()

	client := kubectl.NewClient(ioStreams)
	cmd := client.CreateEditCommand("/path/to/kubeconfig")

	// Verify that kubectl edit flags are present
	flags := cmd.Flags()
	require.NotNil(t, flags.Lookup("filename"), "expected --filename flag to be present")
	require.NotNil(t, flags.Lookup("output"), "expected --output flag to be present")
	require.NotNil(t, flags.Lookup("output-patch"), "expected --output-patch flag to be present")
	require.NotNil(
		t,
		flags.Lookup("windows-line-endings"),
		"expected --windows-line-endings flag to be present",
	)
	require.NotNil(t, flags.Lookup("validate"), "expected --validate flag to be present")
}

func TestCreateDeleteCommand(t *testing.T) {
	t.Parallel()

	testCommandCreation(
		t,
		func(c *kubectl.Client, path string) *cobra.Command { return c.CreateDeleteCommand(path) },
		"delete",
		"Delete resources",
		"Delete Kubernetes resources by file names, stdin, resources and names, or by resources and label selector.",
	)
}

func TestCreateCreateCommand(t *testing.T) {
	t.Parallel()

	testCommandCreation(
		t,
		func(c *kubectl.Client, path string) *cobra.Command { return c.CreateCreateCommand(path) },
		"create",
		"Create resources",
		"Create Kubernetes resources from files or stdin.",
	)
}

func TestCreateDeleteCommandHasFlags(t *testing.T) {
	t.Parallel()

	ioStreams := createTestIOStreams()

	client := kubectl.NewClient(ioStreams)
	cmd := client.CreateDeleteCommand("/path/to/kubeconfig")

	// Verify that kubectl delete flags are present
	flags := cmd.Flags()
	require.NotNil(t, flags.Lookup("filename"), "expected --filename flag to be present")
	require.NotNil(t, flags.Lookup("recursive"), "expected --recursive flag to be present")
	require.NotNil(t, flags.Lookup("force"), "expected --force flag to be present")
	require.NotNil(t, flags.Lookup("grace-period"), "expected --grace-period flag to be present")
	require.NotNil(t, flags.Lookup("all"), "expected --all flag to be present")
	require.NotNil(t, flags.Lookup("selector"), "expected --selector flag to be present")
}

func TestCreateCreateCommandHasFlags(t *testing.T) {
	t.Parallel()

	ioStreams := createTestIOStreams()

	client := kubectl.NewClient(ioStreams)
	cmd := client.CreateCreateCommand("/path/to/kubeconfig")

	// Verify that kubectl create flags are present
	flags := cmd.Flags()
	require.NotNil(t, flags.Lookup("filename"), "expected --filename flag to be present")
	require.NotNil(t, flags.Lookup("edit"), "expected --edit flag to be present")
	require.NotNil(t, flags.Lookup("dry-run"), "expected --dry-run flag to be present")
	require.NotNil(t, flags.Lookup("output"), "expected --output flag to be present")
	require.NotNil(t, flags.Lookup("raw"), "expected --raw flag to be present")
}

func TestCreateCreateCommandHasSubcommands(t *testing.T) {
	t.Parallel()

	ioStreams := createTestIOStreams()

	client := kubectl.NewClient(ioStreams)
	cmd := client.CreateCreateCommand("/path/to/kubeconfig")

	// Verify that kubectl create subcommands are present
	subcommands := cmd.Commands()
	require.NotEmpty(t, subcommands, "expected create command to have subcommands")

	// Check for some common subcommands
	subcommandNames := make(map[string]bool)
	for _, subcmd := range subcommands {
		subcommandNames[subcmd.Name()] = true
	}

	expectedSubcommands := []string{
		"deployment",
		"namespace",
		"secret",
		"configmap",
		"service",
		"job",
	}

	for _, expected := range expectedSubcommands {
		require.True(t, subcommandNames[expected], "expected subcommand %q to be present", expected)
	}
}

func TestCreateGetCommand(t *testing.T) {
	t.Parallel()

	tests := []struct {
		name           string
		kubeConfigPath string
	}{
		{
			name:           "with kubeconfig path",
			kubeConfigPath: "/path/to/kubeconfig",
		},
		{
			name:           "without kubeconfig path",
			kubeConfigPath: "",
		},
	}

	for _, testCase := range tests {
		t.Run(testCase.name, func(t *testing.T) {
			t.Parallel()

			ioStreams := createTestIOStreams()
			client := kubectl.NewClient(ioStreams)
<<<<<<< HEAD
			cmd := client.CreateGetCommand(testCase.kubeConfigPath)

			require.NotNil(t, cmd, "expected get command to be created")
			require.Equal(t, "get", cmd.Use, "expected command Use to be 'get'")
			require.Equal(t, "Get resources", cmd.Short, "expected command Short description")
			require.Equal(
				t,
				"Display one or many Kubernetes resources from your cluster.",
				cmd.Long,
				"expected command Long description",
			)
		})
	}
}

func TestCreateGetCommandHasFlags(t *testing.T) {
=======
			cmd := createCmd(client, testCase.kubeConfigPath)

			require.NotNil(t, cmd, "expected command to be created")
			require.Equal(t, expectedUse, cmd.Use, "expected command Use to be '%s'", expectedUse)
			require.Equal(t, expectedShort, cmd.Short, "expected command Short description")
			require.Equal(t, expectedLong, cmd.Long, "expected command Long description")
		})
	}
}

func TestCreateApplyCommand(t *testing.T) {
	t.Parallel()

	testCommandCreation(
		t,
		func(c *kubectl.Client, path string) *cobra.Command { return c.CreateApplyCommand(path) },
		"apply",
		"Apply manifests",
		"Apply local Kubernetes manifests to your cluster.",
	)
}

func TestCreateApplyCommandHasFlags(t *testing.T) {
>>>>>>> dd998fec
	t.Parallel()

	ioStreams := createTestIOStreams()

	client := kubectl.NewClient(ioStreams)
	cmd := client.CreateGetCommand("/path/to/kubeconfig")

	// Verify that kubectl get flags are present
	flags := cmd.Flags()
	require.NotNil(t, flags.Lookup("output"), "expected --output flag to be present")
	require.NotNil(t, flags.Lookup("watch"), "expected --watch flag to be present")
	require.NotNil(
		t,
		flags.Lookup("all-namespaces"),
		"expected --all-namespaces flag to be present",
	)
	require.NotNil(
		t,
		flags.Lookup("field-selector"),
		"expected --field-selector flag to be present",
	)
	require.NotNil(t, flags.Lookup("selector"), "expected --selector flag to be present")
	require.NotNil(t, flags.Lookup("show-labels"), "expected --show-labels flag to be present")
}

func TestCreateScaleCommand(t *testing.T) {
	t.Parallel()

	testCommandCreation(
		t,
		func(c *kubectl.Client, path string) *cobra.Command { return c.CreateScaleCommand(path) },
		"scale",
		"Scale resources",
		"Set a new size for a deployment, replica set, replication controller, or stateful set.",
	)
}

func TestCreateScaleCommandHasFlags(t *testing.T) {
	t.Parallel()

	ioStreams := createTestIOStreams()

	client := kubectl.NewClient(ioStreams)
	cmd := client.CreateScaleCommand("/path/to/kubeconfig")

	// Verify that kubectl scale flags are present
	flags := cmd.Flags()
	require.NotNil(t, flags.Lookup("replicas"), "expected --replicas flag to be present")
	require.NotNil(
		t,
		flags.Lookup("current-replicas"),
		"expected --current-replicas flag to be present",
	)
	require.NotNil(
		t,
		flags.Lookup("resource-version"),
		"expected --resource-version flag to be present",
	)
	require.NotNil(t, flags.Lookup("timeout"), "expected --timeout flag to be present")
}

func TestCreateRolloutCommand(t *testing.T) {
	t.Parallel()

	testCommandCreation(
		t,
		func(c *kubectl.Client, path string) *cobra.Command { return c.CreateRolloutCommand(path) },
		"rollout",
		"Manage the rollout of a resource",
		"Manage the rollout of one or many resources.",
	)
}

func TestCreateRolloutCommandHasSubcommands(t *testing.T) {
	t.Parallel()

	ioStreams := createTestIOStreams()

	client := kubectl.NewClient(ioStreams)
	cmd := client.CreateRolloutCommand("/path/to/kubeconfig")

	// Verify that kubectl rollout subcommands are present
	subcommands := cmd.Commands()
	require.NotEmpty(t, subcommands, "expected rollout command to have subcommands")

	// Check for rollout subcommands
	subcommandNames := make(map[string]bool)
	for _, subcmd := range subcommands {
		subcommandNames[subcmd.Name()] = true
	}

	expectedSubcommands := []string{
		"history",
		"pause",
		"restart",
		"resume",
		"status",
		"undo",
	}

	for _, expected := range expectedSubcommands {
		require.True(t, subcommandNames[expected], "expected subcommand %q to be present", expected)
	}
}

func TestCreateDescribeCommand(t *testing.T) {
	t.Parallel()

	testCommandCreation(
		t,
		func(c *kubectl.Client, path string) *cobra.Command { return c.CreateDescribeCommand(path) },
		"describe",
		"Describe resources",
		"Show details of a specific resource or group of resources.",
	)
}

func TestCreateDescribeCommandHasFlags(t *testing.T) {
	t.Parallel()

	ioStreams := createTestIOStreams()

	client := kubectl.NewClient(ioStreams)
	cmd := client.CreateDescribeCommand("/path/to/kubeconfig")

	// Verify that kubectl describe flags are present
	flags := cmd.Flags()
	require.NotNil(t, flags.Lookup("filename"), "expected --filename flag to be present")
	require.NotNil(t, flags.Lookup("recursive"), "expected --recursive flag to be present")
<<<<<<< HEAD
	require.NotNil(t, flags.Lookup("selector"), "expected --selector flag to be present")
	require.NotNil(
		t,
		flags.Lookup("show-events"),
		"expected --show-events flag to be present",
=======
	require.NotNil(t, flags.Lookup("force"), "expected --force flag to be present")
	require.NotNil(t, flags.Lookup("dry-run"), "expected --dry-run flag to be present")
	require.NotNil(t, flags.Lookup("server-side"), "expected --server-side flag to be present")
	require.NotNil(t, flags.Lookup("prune"), "expected --prune flag to be present")
}

func TestCreateEditCommand(t *testing.T) {
	t.Parallel()

	testCommandCreation(
		t,
		func(c *kubectl.Client, path string) *cobra.Command { return c.CreateEditCommand(path) },
		"edit",
		"Edit a resource",
		"Edit a Kubernetes resource from the default editor.",
	)
}

func TestCreateEditCommandHasFlags(t *testing.T) {
	t.Parallel()

	ioStreams := createTestIOStreams()

	client := kubectl.NewClient(ioStreams)
	cmd := client.CreateEditCommand("/path/to/kubeconfig")

	// Verify that kubectl edit flags are present
	flags := cmd.Flags()
	require.NotNil(t, flags.Lookup("filename"), "expected --filename flag to be present")
	require.NotNil(t, flags.Lookup("output"), "expected --output flag to be present")
	require.NotNil(t, flags.Lookup("output-patch"), "expected --output-patch flag to be present")
	require.NotNil(
		t,
		flags.Lookup("windows-line-endings"),
		"expected --windows-line-endings flag to be present",
	)
	require.NotNil(t, flags.Lookup("validate"), "expected --validate flag to be present")
}

func TestCreateDeleteCommand(t *testing.T) {
	t.Parallel()

	testCommandCreation(
		t,
		func(c *kubectl.Client, path string) *cobra.Command { return c.CreateDeleteCommand(path) },
		"delete",
		"Delete resources",
		"Delete Kubernetes resources by file names, stdin, resources and names, or by resources and label selector.",
	)
}

func TestCreateCreateCommand(t *testing.T) {
	t.Parallel()

	testCommandCreation(
		t,
		func(c *kubectl.Client, path string) *cobra.Command { return c.CreateCreateCommand(path) },
		"create",
		"Create resources",
		"Create Kubernetes resources from files or stdin.",
	)
}

func TestCreateDeleteCommandHasFlags(t *testing.T) {
	t.Parallel()

	ioStreams := createTestIOStreams()

	client := kubectl.NewClient(ioStreams)
	cmd := client.CreateDeleteCommand("/path/to/kubeconfig")

	// Verify that kubectl delete flags are present
	flags := cmd.Flags()
	require.NotNil(t, flags.Lookup("filename"), "expected --filename flag to be present")
	require.NotNil(t, flags.Lookup("recursive"), "expected --recursive flag to be present")
	require.NotNil(t, flags.Lookup("force"), "expected --force flag to be present")
	require.NotNil(t, flags.Lookup("grace-period"), "expected --grace-period flag to be present")
	require.NotNil(t, flags.Lookup("all"), "expected --all flag to be present")
	require.NotNil(t, flags.Lookup("selector"), "expected --selector flag to be present")
}

func TestCreateCreateCommandHasFlags(t *testing.T) {
	t.Parallel()

	ioStreams := createTestIOStreams()

	client := kubectl.NewClient(ioStreams)
	cmd := client.CreateCreateCommand("/path/to/kubeconfig")

	// Verify that kubectl create flags are present
	flags := cmd.Flags()
	require.NotNil(t, flags.Lookup("filename"), "expected --filename flag to be present")
	require.NotNil(t, flags.Lookup("edit"), "expected --edit flag to be present")
	require.NotNil(t, flags.Lookup("dry-run"), "expected --dry-run flag to be present")
	require.NotNil(t, flags.Lookup("output"), "expected --output flag to be present")
	require.NotNil(t, flags.Lookup("raw"), "expected --raw flag to be present")
}

func TestCreateCreateCommandHasSubcommands(t *testing.T) {
	t.Parallel()

	ioStreams := createTestIOStreams()

	client := kubectl.NewClient(ioStreams)
	cmd := client.CreateCreateCommand("/path/to/kubeconfig")

	// Verify that kubectl create subcommands are present
	subcommands := cmd.Commands()
	require.NotEmpty(t, subcommands, "expected create command to have subcommands")

	// Check for some common subcommands
	subcommandNames := make(map[string]bool)
	for _, subcmd := range subcommands {
		subcommandNames[subcmd.Name()] = true
	}

	expectedSubcommands := []string{
		"deployment",
		"namespace",
		"secret",
		"configmap",
		"service",
		"job",
	}

	for _, expected := range expectedSubcommands {
		require.True(t, subcommandNames[expected], "expected subcommand %q to be present", expected)
	}
}

func TestCreateDescribeCommand(t *testing.T) {
	t.Parallel()

	testCommandCreation(
		t,
		func(c *kubectl.Client, path string) *cobra.Command { return c.CreateDescribeCommand(path) },
		"describe",
		"Describe resources",
		"Show details of a specific resource or group of resources.",
>>>>>>> dd998fec
	)
}

func TestCreateExplainCommand(t *testing.T) {
	t.Parallel()

	testCommandCreation(
		t,
		func(c *kubectl.Client, path string) *cobra.Command { return c.CreateExplainCommand(path) },
		"explain",
		"Get documentation for a resource",
		"Get documentation for Kubernetes resources, including field descriptions and structure.",
	)
}

<<<<<<< HEAD
=======
func TestCreateDescribeCommandHasFlags(t *testing.T) {
	t.Parallel()

	ioStreams := createTestIOStreams()

	client := kubectl.NewClient(ioStreams)
	cmd := client.CreateDescribeCommand("/path/to/kubeconfig")

	// Verify that kubectl describe flags are present
	flags := cmd.Flags()
	require.NotNil(t, flags.Lookup("filename"), "expected --filename flag to be present")
	require.NotNil(t, flags.Lookup("recursive"), "expected --recursive flag to be present")
	require.NotNil(t, flags.Lookup("selector"), "expected --selector flag to be present")
	require.NotNil(
		t,
		flags.Lookup("all-namespaces"),
		"expected --all-namespaces flag to be present",
	)
	require.NotNil(t, flags.Lookup("show-events"), "expected --show-events flag to be present")
}

>>>>>>> dd998fec
func TestCreateExplainCommandHasFlags(t *testing.T) {
	t.Parallel()

	ioStreams := createTestIOStreams()

	client := kubectl.NewClient(ioStreams)
	cmd := client.CreateExplainCommand("/path/to/kubeconfig")

	// Verify that kubectl explain flags are present
	flags := cmd.Flags()
	require.NotNil(t, flags.Lookup("recursive"), "expected --recursive flag to be present")
	require.NotNil(t, flags.Lookup("api-version"), "expected --api-version flag to be present")
	require.NotNil(t, flags.Lookup("output"), "expected --output flag to be present")
<<<<<<< HEAD
=======
}

func TestCreateRolloutCommand(t *testing.T) {
	t.Parallel()

	testCommandCreation(
		t,
		func(c *kubectl.Client, path string) *cobra.Command { return c.CreateRolloutCommand(path) },
		"rollout",
		"Manage the rollout of a resource",
		"Manage the rollout of one or many resources.",
	)
}

func TestCreateRolloutCommandHasSubcommands(t *testing.T) {
	t.Parallel()

	ioStreams := createTestIOStreams()

	client := kubectl.NewClient(ioStreams)
	cmd := client.CreateRolloutCommand("/path/to/kubeconfig")

	// Verify that kubectl rollout subcommands are present
	subcommands := cmd.Commands()
	require.NotEmpty(t, subcommands, "expected rollout command to have subcommands")

	// Check for rollout subcommands
	subcommandNames := make(map[string]bool)
	for _, subcmd := range subcommands {
		subcommandNames[subcmd.Name()] = true
	}

	expectedSubcommands := []string{
		"history",
		"pause",
		"restart",
		"resume",
		"status",
		"undo",
	}

	for _, expected := range expectedSubcommands {
		require.True(t, subcommandNames[expected], "expected subcommand %q to be present", expected)
	}
}

func TestCreateScaleCommand(t *testing.T) {
	t.Parallel()

	testCommandCreation(
		t,
		func(c *kubectl.Client, path string) *cobra.Command { return c.CreateScaleCommand(path) },
		"scale",
		"Scale resources",
		"Set a new size for a deployment, replica set, replication controller, or stateful set.",
	)
}

func TestCreateScaleCommandHasFlags(t *testing.T) {
	t.Parallel()

	ioStreams := createTestIOStreams()

	client := kubectl.NewClient(ioStreams)
	cmd := client.CreateScaleCommand("/path/to/kubeconfig")

	// Verify that kubectl scale flags are present
	flags := cmd.Flags()
	require.NotNil(t, flags.Lookup("replicas"), "expected --replicas flag to be present")
	require.NotNil(
		t,
		flags.Lookup("current-replicas"),
		"expected --current-replicas flag to be present",
	)
	require.NotNil(
		t,
		flags.Lookup("resource-version"),
		"expected --resource-version flag to be present",
	)
	require.NotNil(t, flags.Lookup("timeout"), "expected --timeout flag to be present")
>>>>>>> dd998fec
}<|MERGE_RESOLUTION|>--- conflicted
+++ resolved
@@ -38,7 +38,6 @@
 	expectedLong string,
 ) {
 	t.Helper()
-<<<<<<< HEAD
 
 	tests := []struct {
 		name           string
@@ -72,8 +71,6 @@
 
 func TestCreateApplyCommand(t *testing.T) {
 	t.Parallel()
-=======
->>>>>>> dd998fec
 
 	testCommandCreation(
 		t,
@@ -249,24 +246,6 @@
 
 			ioStreams := createTestIOStreams()
 			client := kubectl.NewClient(ioStreams)
-<<<<<<< HEAD
-			cmd := client.CreateGetCommand(testCase.kubeConfigPath)
-
-			require.NotNil(t, cmd, "expected get command to be created")
-			require.Equal(t, "get", cmd.Use, "expected command Use to be 'get'")
-			require.Equal(t, "Get resources", cmd.Short, "expected command Short description")
-			require.Equal(
-				t,
-				"Display one or many Kubernetes resources from your cluster.",
-				cmd.Long,
-				"expected command Long description",
-			)
-		})
-	}
-}
-
-func TestCreateGetCommandHasFlags(t *testing.T) {
-=======
 			cmd := createCmd(client, testCase.kubeConfigPath)
 
 			require.NotNil(t, cmd, "expected command to be created")
@@ -289,8 +268,33 @@
 	)
 }
 
+func TestCreateGetCommandHasFlags(t *testing.T) {
+	t.Parallel()
+
+	ioStreams := createTestIOStreams()
+
+	client := kubectl.NewClient(ioStreams)
+	cmd := client.CreateGetCommand("/path/to/kubeconfig")
+
+	// Verify that kubectl get flags are present
+	flags := cmd.Flags()
+	require.NotNil(t, flags.Lookup("output"), "expected --output flag to be present")
+	require.NotNil(t, flags.Lookup("watch"), "expected --watch flag to be present")
+	require.NotNil(
+		t,
+		flags.Lookup("all-namespaces"),
+		"expected --all-namespaces flag to be present",
+	)
+	require.NotNil(
+		t,
+		flags.Lookup("field-selector"),
+		"expected --field-selector flag to be present",
+	)
+	require.NotNil(t, flags.Lookup("selector"), "expected --selector flag to be present")
+	require.NotNil(t, flags.Lookup("show-labels"), "expected --show-labels flag to be present")
+}
+
 func TestCreateApplyCommandHasFlags(t *testing.T) {
->>>>>>> dd998fec
 	t.Parallel()
 
 	ioStreams := createTestIOStreams()
@@ -420,17 +424,39 @@
 	flags := cmd.Flags()
 	require.NotNil(t, flags.Lookup("filename"), "expected --filename flag to be present")
 	require.NotNil(t, flags.Lookup("recursive"), "expected --recursive flag to be present")
-<<<<<<< HEAD
 	require.NotNil(t, flags.Lookup("selector"), "expected --selector flag to be present")
 	require.NotNil(
 		t,
 		flags.Lookup("show-events"),
 		"expected --show-events flag to be present",
-=======
-	require.NotNil(t, flags.Lookup("force"), "expected --force flag to be present")
-	require.NotNil(t, flags.Lookup("dry-run"), "expected --dry-run flag to be present")
-	require.NotNil(t, flags.Lookup("server-side"), "expected --server-side flag to be present")
-	require.NotNil(t, flags.Lookup("prune"), "expected --prune flag to be present")
+	)
+}
+
+func TestCreateExplainCommand(t *testing.T) {
+	t.Parallel()
+
+	testCommandCreation(
+		t,
+		func(c *kubectl.Client, path string) *cobra.Command { return c.CreateExplainCommand(path) },
+		"explain",
+		"Get documentation for a resource",
+		"Get documentation for Kubernetes resources, including field descriptions and structure.",
+	)
+}
+
+func TestCreateExplainCommandHasFlags(t *testing.T) {
+	t.Parallel()
+
+	ioStreams := createTestIOStreams()
+
+	client := kubectl.NewClient(ioStreams)
+	cmd := client.CreateExplainCommand("/path/to/kubeconfig")
+
+	// Verify that kubectl explain flags are present
+	flags := cmd.Flags()
+	require.NotNil(t, flags.Lookup("recursive"), "expected --recursive flag to be present")
+	require.NotNil(t, flags.Lookup("api-version"), "expected --api-version flag to be present")
+	require.NotNil(t, flags.Lookup("output"), "expected --output flag to be present")
 }
 
 func TestCreateEditCommand(t *testing.T) {
@@ -566,7 +592,6 @@
 		"describe",
 		"Describe resources",
 		"Show details of a specific resource or group of resources.",
->>>>>>> dd998fec
 	)
 }
 
@@ -582,8 +607,6 @@
 	)
 }
 
-<<<<<<< HEAD
-=======
 func TestCreateDescribeCommandHasFlags(t *testing.T) {
 	t.Parallel()
 
@@ -605,7 +628,6 @@
 	require.NotNil(t, flags.Lookup("show-events"), "expected --show-events flag to be present")
 }
 
->>>>>>> dd998fec
 func TestCreateExplainCommandHasFlags(t *testing.T) {
 	t.Parallel()
 
@@ -619,8 +641,6 @@
 	require.NotNil(t, flags.Lookup("recursive"), "expected --recursive flag to be present")
 	require.NotNil(t, flags.Lookup("api-version"), "expected --api-version flag to be present")
 	require.NotNil(t, flags.Lookup("output"), "expected --output flag to be present")
-<<<<<<< HEAD
-=======
 }
 
 func TestCreateRolloutCommand(t *testing.T) {
@@ -701,5 +721,4 @@
 		"expected --resource-version flag to be present",
 	)
 	require.NotNil(t, flags.Lookup("timeout"), "expected --timeout flag to be present")
->>>>>>> dd998fec
 }