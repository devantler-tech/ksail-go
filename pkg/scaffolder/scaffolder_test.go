--- conflicted
+++ resolved
@@ -52,15 +52,6 @@
 			expected:     scaffolder.KindConfigFile,
 		},
 		{name: "K3d", distribution: v1alpha1.DistributionK3d, expected: scaffolder.K3dConfigFile},
-<<<<<<< HEAD
-		{
-			name:         "Tind",
-			distribution: v1alpha1.DistributionTind,
-			expected:     scaffolder.TindConfigFile,
-		},
-=======
-		{name: "EKS", distribution: v1alpha1.DistributionEKS, expected: scaffolder.EKSConfigFile},
->>>>>>> 82e5b2be
 		{name: "Unknown", distribution: "unknown", expected: scaffolder.KindConfigFile},
 	}
 
@@ -361,21 +352,6 @@
 			expectError: false,
 		},
 		{
-<<<<<<< HEAD
-			name:        "Tind distribution not implemented",
-			setupFunc:   createTindCluster,
-			outputPath:  "/tmp/test-tind/",
-			force:       true,
-			expectError: true,
-=======
-			name:        "EKS distribution",
-			setupFunc:   createEKSCluster,
-			outputPath:  "/tmp/test-eks/",
-			force:       true,
-			expectError: false,
->>>>>>> 82e5b2be
-		},
-		{
 			name:        "Unknown distribution",
 			setupFunc:   createUnknownCluster,
 			outputPath:  "/tmp/test-unknown/",
@@ -485,20 +461,6 @@
 	return c
 }
 
-<<<<<<< HEAD
-func createTindCluster(name string) v1alpha1.Cluster {
-	c := createTestCluster(name)
-	c.Spec.Distribution = v1alpha1.DistributionTind
-=======
-func createEKSCluster(name string) v1alpha1.Cluster {
-	c := createTestCluster(name)
-	c.Spec.Distribution = v1alpha1.DistributionEKS
-	c.Spec.DistributionConfig = "eks.yaml"
->>>>>>> 82e5b2be
-
-	return c
-}
-
 func createUnknownCluster(name string) v1alpha1.Cluster {
 	c := createTestCluster(name)
 	c.Spec.Distribution = "unknown"
