--- conflicted
+++ resolved
@@ -34,11 +34,6 @@
 const (
 	KindConfigFile = "kind.yaml"
 	K3dConfigFile  = "k3d.yaml"
-<<<<<<< HEAD
-	TindConfigFile = "tind.yaml"
-=======
-	EKSConfigFile  = "eks.yaml"
->>>>>>> 82e5b2be
 )
 
 // getExpectedContextName calculates the expected context name for a distribution using default cluster names.
@@ -56,14 +51,6 @@
 		distributionName = "k3s-default" // Default K3d cluster name (matches createK3dConfig)
 
 		return "k3d-" + distributionName
-<<<<<<< HEAD
-	case v1alpha1.DistributionTind:
-		// Tind is not yet implemented
-=======
-	case v1alpha1.DistributionEKS:
-		// EKS context validation is skipped, return empty
->>>>>>> 82e5b2be
-		return ""
 	default:
 		return ""
 	}
@@ -77,13 +64,6 @@
 		return KindConfigFile
 	case v1alpha1.DistributionK3d:
 		return K3dConfigFile
-<<<<<<< HEAD
-	case v1alpha1.DistributionTind:
-		return TindConfigFile
-=======
-	case v1alpha1.DistributionEKS:
-		return EKSConfigFile
->>>>>>> 82e5b2be
 	default:
 		return KindConfigFile // fallback default
 	}
@@ -264,13 +244,6 @@
 		return s.generateKindConfig(output, force)
 	case v1alpha1.DistributionK3d:
 		return s.generateK3dConfig(output, force)
-<<<<<<< HEAD
-	case v1alpha1.DistributionTind:
-		return ErrTindNotImplemented
-=======
-	case v1alpha1.DistributionEKS:
-		return s.generateEKSConfig(output, force)
->>>>>>> 82e5b2be
 	default:
 		return ErrUnknownDistribution
 	}
