package fluxinstaller

import (
	metav1 "k8s.io/apimachinery/pkg/apis/meta/v1"
	"k8s.io/apimachinery/pkg/runtime"
	"k8s.io/apimachinery/pkg/runtime/schema"
)

const (
	fluxInstanceKind        = "FluxInstance"
	fluxOCIRepositoryKind   = "OCIRepository"
	fluxInstanceDefaultName = "flux"
	fluxInstanceGroup       = "fluxcd.controlplane.io"
	fluxInstanceVersion     = "v1"
)

//
//nolint:gochecknoglobals // package-level constant for API version
var fluxInstanceGroupVersion = schema.GroupVersion{
	Group:   fluxInstanceGroup,
	Version: fluxInstanceVersion,
}

// FluxInstance mirrors the Flux operator FluxInstance CRD with the minimal fields
// KSail-Go needs to configure default sync behavior. Keeping a local definition
// avoids pulling the entire operator module into go.mod.
type FluxInstance struct {
	metav1.TypeMeta   `json:",inline"`
	metav1.ObjectMeta `json:"metadata"`

	Spec   FluxInstanceSpec   `json:"spec"`
	Status FluxInstanceStatus `json:"status"`
}

// DeepCopyInto copies all properties of this object into another object of the same type.
func (in *FluxInstance) DeepCopyInto(out *FluxInstance) {
	*out = *in
	out.TypeMeta = in.TypeMeta
	in.ObjectMeta.DeepCopyInto(&out.ObjectMeta)
	in.Spec.DeepCopyInto(&out.Spec)
	in.Status.DeepCopyInto(&out.Status)
}

// DeepCopy creates a deep copy of FluxInstance.
func (in *FluxInstance) DeepCopy() *FluxInstance {
	if in == nil {
		return nil
	}

	out := new(FluxInstance)
	in.DeepCopyInto(out)

	return out
}

// DeepCopyObject implements runtime.Object interface.
<<<<<<< HEAD
//
//nolint:ireturn // Required by Kubernetes runtime.Object interface
=======
>>>>>>> d5bca62e
func (in *FluxInstance) DeepCopyObject() runtime.Object {
	if c := in.DeepCopy(); c != nil {
		return c
	}

	return nil
}

// FluxInstanceList registers the list kind with the scheme for completeness.
type FluxInstanceList struct {
	metav1.TypeMeta `json:",inline"`
	metav1.ListMeta `json:"metadata"`

	Items []FluxInstance `json:"items"`
}

// DeepCopyInto copies all properties into another FluxInstanceList.
func (in *FluxInstanceList) DeepCopyInto(out *FluxInstanceList) {
	*out = *in
	out.TypeMeta = in.TypeMeta

	in.ListMeta.DeepCopyInto(&out.ListMeta)

	if in.Items != nil {
		out.Items = make([]FluxInstance, len(in.Items))
		for i := range in.Items {
			in.Items[i].DeepCopyInto(&out.Items[i])
		}
	}
}

// DeepCopy creates a deep copy of FluxInstanceList.
func (in *FluxInstanceList) DeepCopy() *FluxInstanceList {
	if in == nil {
		return nil
	}

	out := new(FluxInstanceList)
	in.DeepCopyInto(out)

	return out
}

// DeepCopyObject implements runtime.Object interface.
//
//nolint:ireturn // Required by Kubernetes runtime.Object interface
func (in *FluxInstanceList) DeepCopyObject() runtime.Object {
	if c := in.DeepCopy(); c != nil {
		return c
	}

	return nil
}

// FluxInstanceSpec contains the distribution configuration and sync source.
type FluxInstanceSpec struct {
	Distribution Distribution `json:"distribution"`
	Sync         *Sync        `json:"sync,omitempty"`
}

// DeepCopyInto copies all properties from this FluxInstanceSpec into another.
func (in *FluxInstanceSpec) DeepCopyInto(out *FluxInstanceSpec) {
	*out = *in
	if in.Sync != nil {
		out.Sync = new(Sync)
		in.Sync.DeepCopyInto(out.Sync)
	}
}

// Distribution references the Flux manifests and controller images KSail should install.
type Distribution struct {
	Version  string `json:"version"`
	Registry string `json:"registry"`
	Artifact string `json:"artifact,omitempty"`
}

// Sync configures the OCI source that the operator will track and apply.
type Sync struct {
	Name       string           `json:"name,omitempty"`
	Interval   *metav1.Duration `json:"interval,omitempty"`
	Kind       string           `json:"kind"`
	URL        string           `json:"url"`
	Ref        string           `json:"ref"`
	Path       string           `json:"path"`
	PullSecret string           `json:"pullSecret,omitempty"`
	Provider   string           `json:"provider,omitempty"`
}

// DeepCopyInto copies all properties into another Sync.
func (in *Sync) DeepCopyInto(out *Sync) {
	*out = *in
	if in.Interval != nil {
		intervalCopy := *in.Interval
		out.Interval = &intervalCopy
	}
}

// FluxInstanceStatus keeps parity with the real CRD so the scheme matches expectations.
type FluxInstanceStatus struct {
	Conditions []metav1.Condition `json:"conditions,omitempty"`
}

// DeepCopyInto copies all properties into another FluxInstanceStatus.
func (in *FluxInstanceStatus) DeepCopyInto(out *FluxInstanceStatus) {
	*out = *in
	if in.Conditions != nil {
		out.Conditions = make([]metav1.Condition, len(in.Conditions))
		for i := range in.Conditions {
			in.Conditions[i].DeepCopyInto(&out.Conditions[i])
		}
	}
}

// DeepCopy creates a deep copy of this FluxInstanceStatus.
func (in *FluxInstanceStatus) DeepCopy() *FluxInstanceStatus {
	if in == nil {
		return nil
	}

	out := new(FluxInstanceStatus)
	in.DeepCopyInto(out)

	return out
}

// addFluxInstanceToScheme registers the custom resources with the provided scheme.
//
//nolint:unparam // error return kept for consistency with Kubernetes scheme registration patterns
func addFluxInstanceToScheme(scheme *runtime.Scheme) error {
	scheme.AddKnownTypes(
		fluxInstanceGroupVersion,
		&FluxInstance{},
		&FluxInstanceList{},
	)
	metav1.AddToGroupVersion(scheme, fluxInstanceGroupVersion)

	return nil
}<|MERGE_RESOLUTION|>--- conflicted
+++ resolved
@@ -54,11 +54,6 @@
 }
 
 // DeepCopyObject implements runtime.Object interface.
-<<<<<<< HEAD
-//
-//nolint:ireturn // Required by Kubernetes runtime.Object interface
-=======
->>>>>>> d5bca62e
 func (in *FluxInstance) DeepCopyObject() runtime.Object {
 	if c := in.DeepCopy(); c != nil {
 		return c
