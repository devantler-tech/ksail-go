package cipher

import (
	runtime "github.com/devantler-tech/ksail-go/pkg/di"
	"github.com/spf13/cobra"
)

// NewCipherCmd creates the cipher command that integrates with SOPS.
func NewCipherCmd(_ *runtime.Runtime) *cobra.Command {
	cmd := &cobra.Command{
		Use:   "cipher",
		Short: "Manage encrypted files with SOPS",
		Long: `Cipher command provides access to SOPS (Secrets OPerationS) functionality
for encrypting and decrypting files.

SOPS supports multiple key management systems:
  - age recipients
  - PGP fingerprints
  - AWS KMS
  - GCP KMS
  - Azure Key Vault
  - HashiCorp Vault`,
		SilenceUsage: true,
	}

	// Add subcommands
	cmd.AddCommand(NewEncryptCmd())
<<<<<<< HEAD
	cmd.AddCommand(NewEditCmd())
=======
	cmd.AddCommand(NewDecryptCmd())
>>>>>>> b0e99428

	return cmd
}<|MERGE_RESOLUTION|>--- conflicted
+++ resolved
@@ -25,11 +25,8 @@
 
 	// Add subcommands
 	cmd.AddCommand(NewEncryptCmd())
-<<<<<<< HEAD
 	cmd.AddCommand(NewEditCmd())
-=======
 	cmd.AddCommand(NewDecryptCmd())
->>>>>>> b0e99428
 
 	return cmd
 }