package cluster

import (
	"context"
	"fmt"
	"io"
	"os"
	"path/filepath"
	"strings"
	"time"

	"github.com/devantler-tech/ksail-go/pkg/apis/cluster/v1alpha1"
	"github.com/devantler-tech/ksail-go/pkg/client/helm"
	cmdhelpers "github.com/devantler-tech/ksail-go/pkg/cmd"
	runtime "github.com/devantler-tech/ksail-go/pkg/di"
	k3dconfigmanager "github.com/devantler-tech/ksail-go/pkg/io/config-manager/k3d"
	kindconfigmanager "github.com/devantler-tech/ksail-go/pkg/io/config-manager/kind"
	ksailconfigmanager "github.com/devantler-tech/ksail-go/pkg/io/config-manager/ksail"
	ciliuminstaller "github.com/devantler-tech/ksail-go/pkg/svc/installer/cilium"
	metricsserverinstaller "github.com/devantler-tech/ksail-go/pkg/svc/installer/metrics-server"
	clusterprovisioner "github.com/devantler-tech/ksail-go/pkg/svc/provisioner/cluster"
	k3dprovisioner "github.com/devantler-tech/ksail-go/pkg/svc/provisioner/cluster/k3d"
	kindprovisioner "github.com/devantler-tech/ksail-go/pkg/svc/provisioner/cluster/kind"
	"github.com/devantler-tech/ksail-go/pkg/svc/provisioner/cluster/registries"
	"github.com/devantler-tech/ksail-go/pkg/ui/notify"
	"github.com/devantler-tech/ksail-go/pkg/ui/timer"
	"github.com/docker/docker/client"
	"github.com/k3d-io/k3d/v5/pkg/config/v1alpha5"
	"github.com/spf13/cobra"
	"sigs.k8s.io/kind/pkg/apis/config/v1alpha4"
	"sigs.k8s.io/yaml"
)

const (
	// k3sDisableMetricsServerFlag is the K3s flag to disable metrics-server.
	k3sDisableMetricsServerFlag = "--disable=metrics-server"
)

// newCreateLifecycleConfig creates the lifecycle configuration for cluster creation.
func newCreateLifecycleConfig() cmdhelpers.LifecycleConfig {
	return cmdhelpers.LifecycleConfig{
		TitleEmoji:         "🚀",
		TitleContent:       "Create cluster...",
		ActivityContent:    "creating cluster",
		SuccessContent:     "cluster created",
		ErrorMessagePrefix: "failed to create cluster",
		Action: func(ctx context.Context, provisioner clusterprovisioner.ClusterProvisioner, clusterName string) error {
			return provisioner.Create(ctx, clusterName)
		},
	}
}

// NewCreateCmd wires the cluster create command using the shared runtime container.
func NewCreateCmd(runtimeContainer *runtime.Runtime) *cobra.Command {
	cmd := &cobra.Command{
		Use:          "create",
		Short:        "Create a cluster",
		Long:         `Create a Kubernetes cluster as defined by configuration.`,
		SilenceUsage: true,
	}

	// Create field selectors including metrics-server
	fieldSelectors := ksailconfigmanager.DefaultClusterFieldSelectors()
	fieldSelectors = append(fieldSelectors, ksailconfigmanager.DefaultMetricsServerFieldSelector())

	cfgManager := ksailconfigmanager.NewCommandConfigManager(
		cmd,
		fieldSelectors,
	)

	cmd.Flags().
		StringSlice("mirror-registry", []string{},
			"Configure mirror registries with format 'host=upstream' (e.g., docker.io=https://registry-1.docker.io)")
	_ = cfgManager.Viper.BindPFlag("mirror-registry", cmd.Flags().Lookup("mirror-registry"))

	cmd.RunE = cmdhelpers.WrapLifecycleHandler(runtimeContainer, cfgManager, handleCreateRunE)

	return cmd
}

// handleCreateRunE executes cluster creation with mirror registry setup and CNI installation.
func handleCreateRunE(
	cmd *cobra.Command,
	cfgManager *ksailconfigmanager.ConfigManager,
	deps cmdhelpers.LifecycleDeps,
) error {
	deps.Timer.Start()

	clusterCfg, err := cfgManager.LoadConfig(deps.Timer)
	if err != nil {
		return fmt.Errorf("failed to load cluster configuration: %w", err)
	}

	kindConfig, k3dConfig, err := loadDistributionConfigs(clusterCfg, deps.Timer)
	if err != nil {
		return err
	}

	err = setupMirrorRegistries(cmd, clusterCfg, deps, cfgManager, kindConfig, k3dConfig)
	if err != nil {
		return fmt.Errorf("failed to setup mirror registries: %w", err)
	}

	// Configure metrics-server for K3d before cluster creation
	setupK3dMetricsServer(clusterCfg, k3dConfig)

	deps.Timer.NewStage()

	err = cmdhelpers.RunLifecycleWithConfig(cmd, deps, newCreateLifecycleConfig(), clusterCfg)
	if err != nil {
		return fmt.Errorf("failed to execute cluster lifecycle: %w", err)
	}

	err = connectRegistriesToClusterNetwork(
		cmd,
		clusterCfg,
		deps,
		cfgManager,
		kindConfig,
		k3dConfig,
	)
	if err != nil {
		notify.WriteMessage(notify.Message{
			Type:    notify.WarningType,
			Content: fmt.Sprintf("failed to connect registries to cluster network: %v", err),
			Writer:  cmd.OutOrStdout(),
		})
	}

	return handlePostCreationSetup(cmd, clusterCfg, deps.Timer)
}

// handlePostCreationSetup installs CNI and metrics-server after cluster creation.
// Order depends on CNI configuration to resolve dependencies.
func handlePostCreationSetup(
	cmd *cobra.Command,
	clusterCfg *v1alpha1.Cluster,
	tmr timer.Timer,
) error {
	// For custom CNI (Cilium), install CNI first as metrics-server needs networking
	// For default CNI, install metrics-server first as it's independent
	if clusterCfg.Spec.CNI == v1alpha1.CNICilium {
		_, _ = fmt.Fprintln(cmd.OutOrStdout())

		tmr.NewStage()

		err := installCiliumCNI(cmd, clusterCfg, tmr)
		if err != nil {
			return fmt.Errorf("failed to install Cilium CNI: %w", err)
		}

		// Install metrics-server after CNI is ready
		err = handleMetricsServer(cmd, clusterCfg, tmr)
		if err != nil {
			return fmt.Errorf("failed to handle metrics server: %w", err)
		}
	} else {
		// For default CNI, install metrics-server first
		err := handleMetricsServer(cmd, clusterCfg, tmr)
		if err != nil {
			return fmt.Errorf("failed to handle metrics server: %w", err)
		}
	}

	return nil
}

func loadDistributionConfigs(
	clusterCfg *v1alpha1.Cluster,
	lifecycleTimer timer.Timer,
) (*v1alpha4.Cluster, *v1alpha5.SimpleConfig, error) {
	switch clusterCfg.Spec.Distribution {
	case v1alpha1.DistributionKind:
		manager := kindconfigmanager.NewConfigManager(clusterCfg.Spec.DistributionConfig)

		kindConfig, err := manager.LoadConfig(lifecycleTimer)
		if err != nil {
			return nil, nil, fmt.Errorf("failed to load kind config: %w", err)
		}

		return kindConfig, nil, nil
	case v1alpha1.DistributionK3d:
		manager := k3dconfigmanager.NewConfigManager(clusterCfg.Spec.DistributionConfig)

		k3dConfig, err := manager.LoadConfig(lifecycleTimer)
		if err != nil {
			return nil, nil, fmt.Errorf("failed to load k3d config: %w", err)
		}

		return nil, k3dConfig, nil
	default:
		return nil, nil, nil
	}
}

// setupK3dMetricsServer configures metrics-server for K3d clusters by adding K3s flags.
// K3s includes metrics-server by default, so we add --disable=metrics-server flag when disabled.
// This function is called during cluster creation to handle cases where:
// 1. The user overrides --metrics-server flag at create time (different from init-time config).
// 2. The k3d.yaml was manually edited and the flag needs to be added.
// 3. Ensures consistency even if the scaffolder-generated config was modified.
func setupK3dMetricsServer(clusterCfg *v1alpha1.Cluster, k3dConfig *v1alpha5.SimpleConfig) {
	// Only apply to K3d distribution
	if clusterCfg.Spec.Distribution != v1alpha1.DistributionK3d || k3dConfig == nil {
		return
	}

	// Only add disable flag if explicitly disabled
	if clusterCfg.Spec.MetricsServer != v1alpha1.MetricsServerDisabled {
		return
	}

	// Check if --disable=metrics-server is already present
	for _, arg := range k3dConfig.Options.K3sOptions.ExtraArgs {
		if arg.Arg == k3sDisableMetricsServerFlag {
			// Already configured, no action needed
			return
		}
	}

	// Add --disable=metrics-server flag
	k3dConfig.Options.K3sOptions.ExtraArgs = append(
		k3dConfig.Options.K3sOptions.ExtraArgs,
		v1alpha5.K3sArgWithNodeFilters{
			Arg:         k3sDisableMetricsServerFlag,
			NodeFilters: []string{"server:*"},
		},
	)
}

const (
	mirrorStageTitle   = "Create mirror registries..."
	mirrorStageEmoji   = "🪞"
	mirrorStageSuccess = "mirror registries created"
	mirrorStageFailure = "failed to setup registries"

	connectStageTitle   = "Connect registries..."
	connectStageEmoji   = "🔗"
	connectStageSuccess = "registries connected"
	connectStageFailure = "failed to connect registries"
)

var (
	//nolint:gochecknoglobals // Shared stage configuration used by lifecycle helpers.
	mirrorRegistryStageInfo = registryStageInfo{
		title:         mirrorStageTitle,
		emoji:         mirrorStageEmoji,
		success:       mirrorStageSuccess,
		failurePrefix: mirrorStageFailure,
	}
	//nolint:gochecknoglobals // Shared stage configuration used by lifecycle helpers.
	connectRegistryStageInfo = registryStageInfo{
		title:         connectStageTitle,
		emoji:         connectStageEmoji,
		success:       connectStageSuccess,
		failurePrefix: connectStageFailure,
	}
	//nolint:gochecknoglobals // Stage action definitions reused across lifecycle flows.
	registryStageDefinitions = map[registryStageRole]registryStageDefinition{
		registryStageRoleMirror: {
			info:       mirrorRegistryStageInfo,
			kindAction: kindRegistryActionFor(registryStageRoleMirror),
			k3dAction:  k3dRegistryActionFor(registryStageRoleMirror),
		},
		registryStageRoleConnect: {
			info:       connectRegistryStageInfo,
			kindAction: kindRegistryActionFor(registryStageRoleConnect),
			k3dAction:  k3dRegistryActionFor(registryStageRoleConnect),
		},
	}
	// setupMirrorRegistries configures mirror registries before cluster creation.
	//nolint:gochecknoglobals // Function reused by tests and runtime flow.
	setupMirrorRegistries = makeRegistryStageRunner(registryStageRoleMirror)
	// connectRegistriesToClusterNetwork attaches mirror registries to the cluster network after creation.
	//nolint:gochecknoglobals // Function reused by tests and runtime flow.
	connectRegistriesToClusterNetwork = makeRegistryStageRunner(registryStageRoleConnect)
)

type registryStageRole int

const (
	registryStageRoleMirror registryStageRole = iota
	registryStageRoleConnect
)

type registryStageInfo struct {
	title         string
	emoji         string
	success       string
	failurePrefix string
}

type registryStageHandler struct {
	prepare func() bool
	action  func(context.Context, client.APIClient) error
}

type registryStageContext struct {
	cmd         *cobra.Command
	clusterCfg  *v1alpha1.Cluster
	kindConfig  *v1alpha4.Cluster
	k3dConfig   *v1alpha5.SimpleConfig
	mirrorSpecs []registries.MirrorSpec
}

type registryStageDefinition struct {
	info       registryStageInfo
	kindAction func(*registryStageContext) func(context.Context, client.APIClient) error
	k3dAction  func(*registryStageContext) func(context.Context, client.APIClient) error
}

type registryAction func(context.Context, *registryStageContext, client.APIClient) error

func registryActionFor(
	role registryStageRole,
	selectAction func(registryStageRole) registryAction,
) func(*registryStageContext) func(context.Context, client.APIClient) error {
	return func(ctx *registryStageContext) func(context.Context, client.APIClient) error {
		action := selectAction(role)

		if action == nil {
			return func(context.Context, client.APIClient) error {
				return nil
			}
		}

		return func(execCtx context.Context, dockerClient client.APIClient) error {
			return action(execCtx, ctx, dockerClient)
		}
	}
}

func makeRegistryStageRunner(role registryStageRole) func(
	*cobra.Command,
	*v1alpha1.Cluster,
	cmdhelpers.LifecycleDeps,
	*ksailconfigmanager.ConfigManager,
	*v1alpha4.Cluster,
	*v1alpha5.SimpleConfig,
) error {
	return func(
		cmd *cobra.Command,
		clusterCfg *v1alpha1.Cluster,
		deps cmdhelpers.LifecycleDeps,
		cfgManager *ksailconfigmanager.ConfigManager,
		kindConfig *v1alpha4.Cluster,
		k3dConfig *v1alpha5.SimpleConfig,
	) error {
		return runRegistryStageWithRole(
			cmd,
			clusterCfg,
			deps,
			cfgManager,
			kindConfig,
			k3dConfig,
			role,
		)
	}
}

func kindRegistryActionFor(
	role registryStageRole,
) func(*registryStageContext) func(context.Context, client.APIClient) error {
	return registryActionFor(role, func(currentRole registryStageRole) registryAction {
		switch currentRole {
		case registryStageRoleMirror:
			return runKindMirrorAction
		case registryStageRoleConnect:
			return runKindConnectAction
		default:
			return nil
		}
	})
}

func runKindMirrorAction(
	execCtx context.Context,
	ctx *registryStageContext,
	dockerClient client.APIClient,
) error {
	writer := ctx.cmd.OutOrStdout()
	clusterName := ctx.kindConfig.Name

	err := kindprovisioner.SetupRegistries(
		execCtx,
		ctx.kindConfig,
		clusterName,
		dockerClient,
		ctx.mirrorSpecs,
		writer,
	)
	if err != nil {
		return fmt.Errorf("failed to setup kind registries: %w", err)
	}

	return nil
}

func runKindConnectAction(
	execCtx context.Context,
	ctx *registryStageContext,
	dockerClient client.APIClient,
) error {
	err := kindprovisioner.ConnectRegistriesToNetwork(
		execCtx,
		ctx.kindConfig,
		dockerClient,
		ctx.cmd.OutOrStdout(),
	)
	if err != nil {
		return fmt.Errorf("failed to connect kind registries to network: %w", err)
	}

	return nil
}

type k3dRegistryAction func(context.Context, *v1alpha5.SimpleConfig, string, client.APIClient, io.Writer) error

func k3dRegistryActionFor(
	role registryStageRole,
) func(*registryStageContext) func(context.Context, client.APIClient) error {
	return registryActionFor(role, func(currentRole registryStageRole) registryAction {
		switch currentRole {
		case registryStageRoleMirror:
			return func(execCtx context.Context, ctx *registryStageContext, dockerClient client.APIClient) error {
				return runK3DRegistryAction(
					execCtx,
					ctx,
					dockerClient,
					"setup k3d registries",
					k3dprovisioner.SetupRegistries,
				)
			}
		case registryStageRoleConnect:
			return func(execCtx context.Context, ctx *registryStageContext, dockerClient client.APIClient) error {
				return runK3DRegistryAction(
					execCtx,
					ctx,
					dockerClient,
					"connect k3d registries to network",
					k3dprovisioner.ConnectRegistriesToNetwork,
				)
			}
		default:
			return nil
		}
	})
}

func runK3DRegistryAction(
	execCtx context.Context,
	ctx *registryStageContext,
	dockerClient client.APIClient,
	description string,
	action k3dRegistryAction,
) error {
	if action == nil {
		return nil
	}

	targetName := resolveK3dClusterName(ctx.clusterCfg, ctx.k3dConfig)
	writer := ctx.cmd.OutOrStdout()

	err := action(execCtx, ctx.k3dConfig, targetName, dockerClient, writer)
	if err != nil {
		return fmt.Errorf("failed to %s: %w", description, err)
	}

	return nil
}

func newRegistryHandlers(
	clusterCfg *v1alpha1.Cluster,
	cfgManager *ksailconfigmanager.ConfigManager,
	kindConfig *v1alpha4.Cluster,
	k3dConfig *v1alpha5.SimpleConfig,
	mirrorSpecs []registries.MirrorSpec,
	kindAction func(context.Context, client.APIClient) error,
	k3dAction func(context.Context, client.APIClient) error,
) map[v1alpha1.Distribution]registryStageHandler {
	return map[v1alpha1.Distribution]registryStageHandler{
		v1alpha1.DistributionKind: {
			prepare: func() bool { return prepareKindConfigWithMirrors(clusterCfg, cfgManager, kindConfig) },
			action:  kindAction,
		},
		v1alpha1.DistributionK3d: {
			prepare: func() bool { return prepareK3dConfigWithMirrors(clusterCfg, k3dConfig, mirrorSpecs) },
			action:  k3dAction,
		},
	}
}

func handleRegistryStage(
	cmd *cobra.Command,
	clusterCfg *v1alpha1.Cluster,
	deps cmdhelpers.LifecycleDeps,
	cfgManager *ksailconfigmanager.ConfigManager,
	kindConfig *v1alpha4.Cluster,
	k3dConfig *v1alpha5.SimpleConfig,
	info registryStageInfo,
	mirrorSpecs []registries.MirrorSpec,
	kindAction func(context.Context, client.APIClient) error,
	k3dAction func(context.Context, client.APIClient) error,
) error {
	handlers := newRegistryHandlers(
		clusterCfg,
		cfgManager,
		kindConfig,
		k3dConfig,
		mirrorSpecs,
		kindAction,
		k3dAction,
	)

	handler, ok := handlers[clusterCfg.Spec.Distribution]
	if !ok {
		return nil
	}

	return executeRegistryStage(cmd, deps, info, handler.prepare, handler.action)
}

func runRegistryStageWithRole(
	cmd *cobra.Command,
	clusterCfg *v1alpha1.Cluster,
	deps cmdhelpers.LifecycleDeps,
	cfgManager *ksailconfigmanager.ConfigManager,
	kindConfig *v1alpha4.Cluster,
	k3dConfig *v1alpha5.SimpleConfig,
	role registryStageRole,
) error {
	mirrorSpecs := registries.ParseMirrorSpecs(
		cfgManager.Viper.GetStringSlice("mirror-registry"),
	)

	definition, ok := registryStageDefinitions[role]
	if !ok {
		return nil
	}

	stageCtx := &registryStageContext{
		cmd:         cmd,
		clusterCfg:  clusterCfg,
		kindConfig:  kindConfig,
		k3dConfig:   k3dConfig,
		mirrorSpecs: mirrorSpecs,
	}

	kindAction := definition.kindAction(stageCtx)
	k3dAction := definition.k3dAction(stageCtx)

	return handleRegistryStage(
		cmd,
		clusterCfg,
		deps,
		cfgManager,
		kindConfig,
		k3dConfig,
		definition.info,
		mirrorSpecs,
		kindAction,
		k3dAction,
	)
}

func executeRegistryStage(
	cmd *cobra.Command,
	deps cmdhelpers.LifecycleDeps,
	info registryStageInfo,
	shouldPrepare func() bool,
	action func(context.Context, client.APIClient) error,
) error {
	if !shouldPrepare() {
		return nil
	}

	return runRegistryStage(cmd, deps, info, action)
}

func runRegistryStage(
	cmd *cobra.Command,
	deps cmdhelpers.LifecycleDeps,
	info registryStageInfo,
	action func(context.Context, client.APIClient) error,
) error {
	deps.Timer.NewStage()

	cmd.Println()
	notify.WriteMessage(notify.Message{
		Type:    notify.TitleType,
		Content: info.title,
		Emoji:   info.emoji,
		Writer:  cmd.OutOrStdout(),
	})

	err := cmdhelpers.WithDockerClient(cmd, func(dockerClient client.APIClient) error {
		err := action(cmd.Context(), dockerClient)
		if err != nil {
			return fmt.Errorf("%s: %w", info.failurePrefix, err)
		}

		notify.WriteMessage(notify.Message{
			Type:       notify.SuccessType,
			Content:    info.success,
			Timer:      deps.Timer,
			Writer:     cmd.OutOrStdout(),
			MultiStage: true,
		})

		return nil
	})
	if err != nil {
		return fmt.Errorf("failed to execute registry stage: %w", err)
	}

	return nil
}

// installCiliumCNI installs Cilium CNI on the cluster.
func installCiliumCNI(cmd *cobra.Command, clusterCfg *v1alpha1.Cluster, tmr timer.Timer) error {
	notify.WriteMessage(notify.Message{
		Type:    notify.TitleType,
		Content: "Install CNI...",
		Emoji:   "🌐",
		Writer:  cmd.OutOrStdout(),
	})

	kubeconfig, err := loadKubeconfig(clusterCfg)
	if err != nil {
		return err
	}

	helmClient, err := helm.NewClient(kubeconfig, clusterCfg.Spec.Connection.Context)
	if err != nil {
		return fmt.Errorf("failed to create Helm client: %w", err)
	}

	err = helmClient.AddRepository(cmd.Context(), &helm.RepositoryEntry{
		Name: "cilium",
		URL:  "https://helm.cilium.io/",
	})
	if err != nil {
		return fmt.Errorf("failed to add Cilium Helm repository: %w", err)
	}

	installer := newCiliumInstaller(helmClient, kubeconfig, clusterCfg)

	return runCiliumInstallation(cmd, installer, tmr)
}

func newCiliumInstaller(
	helmClient *helm.Client,
	kubeconfig string,
	clusterCfg *v1alpha1.Cluster,
) *ciliuminstaller.CiliumInstaller {
	timeout := getInstallTimeout(clusterCfg)

	return ciliuminstaller.NewCiliumInstaller(
		helmClient,
		kubeconfig,
		clusterCfg.Spec.Connection.Context,
		timeout,
	)
}

func runCiliumInstallation(
	cmd *cobra.Command,
	installer *ciliuminstaller.CiliumInstaller,
	tmr timer.Timer,
) error {
	notify.WriteMessage(notify.Message{
		Type:    notify.ActivityType,
		Content: "installing cilium",
		Writer:  cmd.OutOrStdout(),
	})

	installErr := installer.Install(cmd.Context())
	if installErr != nil {
		return fmt.Errorf("cilium installation failed: %w", installErr)
	}

	notify.WriteMessage(notify.Message{
		Type:    notify.ActivityType,
		Content: "awaiting cilium to be ready",
		Writer:  cmd.OutOrStdout(),
	})

	readinessErr := installer.WaitForReadiness(cmd.Context())
	if readinessErr != nil {
		return fmt.Errorf("cilium readiness check failed: %w", readinessErr)
	}

	total, stage := tmr.GetTiming()
	timingStr := notify.FormatTiming(total, stage, true)

	notify.WriteMessage(notify.Message{
		Type:    notify.SuccessType,
		Content: "CNI installed " + timingStr,
		Writer:  cmd.OutOrStdout(),
	})

	return nil
}

<<<<<<< HEAD
// loadKubeconfig loads and returns the kubeconfig path with tilde expansion and validation.
=======
// loadKubeconfig loads and returns the kubeconfig path.
>>>>>>> f67ad383
func loadKubeconfig(clusterCfg *v1alpha1.Cluster) (string, error) {
	kubeconfig, err := expandKubeconfigPath(clusterCfg.Spec.Connection.Kubeconfig)
	if err != nil {
		return "", fmt.Errorf("failed to expand kubeconfig path: %w", err)
	}

<<<<<<< HEAD
	_, err = ksailio.ReadFileSafe(filepath.Dir(kubeconfig), kubeconfig)
	if err != nil {
		return "", fmt.Errorf("failed to read kubeconfig file: %w", err)
=======
	// Validate file exists
	_, err = os.Stat(kubeconfig)
	if err != nil {
		return "", fmt.Errorf("failed to access kubeconfig file: %w", err)
>>>>>>> f67ad383
	}

	return kubeconfig, nil
}

// getInstallTimeout determines the timeout for component installation (Cilium, metrics-server, etc.).
// Uses cluster connection timeout if configured, otherwise defaults to 5 minutes.
func getInstallTimeout(clusterCfg *v1alpha1.Cluster) time.Duration {
	const defaultTimeout = 5

	timeout := defaultTimeout * time.Minute
	if clusterCfg.Spec.Connection.Timeout.Duration > 0 {
		timeout = clusterCfg.Spec.Connection.Timeout.Duration
	}

	return timeout
}

// expandKubeconfigPath expands tilde (~) in kubeconfig paths to the user's home directory.
func expandKubeconfigPath(kubeconfig string) (string, error) {
	if len(kubeconfig) == 0 || kubeconfig[0] != '~' {
		return kubeconfig, nil
	}

	home, err := os.UserHomeDir()
	if err != nil {
		return "", fmt.Errorf("failed to get user home directory: %w", err)
	}

	return filepath.Join(home, kubeconfig[1:]), nil
}

// prepareKindConfigWithMirrors prepares the Kind config by adding mirror registry patches if needed.
// Returns true if there are containerd patches to process, false otherwise.
func prepareKindConfigWithMirrors(
	clusterCfg *v1alpha1.Cluster,
	cfgManager *ksailconfigmanager.ConfigManager,
	kindConfig *v1alpha4.Cluster,
) bool {
	// Only for Kind distribution
	if clusterCfg.Spec.Distribution != v1alpha1.DistributionKind || kindConfig == nil {
		return false
	}

	// Check for --mirror-registry flag overrides
	mirrorRegistries := cfgManager.Viper.GetStringSlice("mirror-registry")
	if len(mirrorRegistries) > 0 {
		// Add containerd patches from flag
		kindConfig.ContainerdConfigPatches = append(
			kindConfig.ContainerdConfigPatches,
			generateContainerdPatchesFromSpecs(mirrorRegistries)...,
		)
	}

	// Return true if there are containerd patches to process
	return len(kindConfig.ContainerdConfigPatches) > 0
}

func prepareK3dConfigWithMirrors(
	clusterCfg *v1alpha1.Cluster,
	k3dConfig *v1alpha5.SimpleConfig,
	mirrorSpecs []registries.MirrorSpec,
) bool {
	if clusterCfg.Spec.Distribution != v1alpha1.DistributionK3d || k3dConfig == nil {
		return false
	}

	original := k3dConfig.Registries.Config

	hostEndpoints := parseK3dRegistryConfig(original)

	updatedMap, _ := registries.BuildHostEndpointMap(mirrorSpecs, "", hostEndpoints)
	if len(updatedMap) == 0 {
		return false
	}

	rendered := registries.RenderK3dMirrorConfig(updatedMap)

	if strings.TrimSpace(rendered) == strings.TrimSpace(original) {
		return strings.TrimSpace(original) != ""
	}

	k3dConfig.Registries.Config = rendered

	return true
}

type mirrorConfigEntry struct {
	Endpoint []string `yaml:"endpoint"`
}

type k3dMirrorConfig struct {
	Mirrors map[string]mirrorConfigEntry `yaml:"mirrors"`
}

func parseK3dRegistryConfig(raw string) map[string][]string {
	result := make(map[string][]string)

	trimmed := strings.TrimSpace(raw)
	if trimmed == "" {
		return result
	}

	var cfg k3dMirrorConfig

	err := yaml.Unmarshal([]byte(trimmed), &cfg)
	if err != nil {
		return result
	}

	for host, entry := range cfg.Mirrors {
		if len(entry.Endpoint) == 0 {
			continue
		}

		filtered := make([]string, 0, len(entry.Endpoint))
		for _, endpoint := range entry.Endpoint {
			endpoint = strings.TrimSpace(endpoint)
			if endpoint == "" {
				continue
			}

			filtered = append(filtered, endpoint)
		}

		if len(filtered) == 0 {
			continue
		}

		result[host] = filtered
	}

	return result
}

func resolveK3dClusterName(
	clusterCfg *v1alpha1.Cluster,
	k3dConfig *v1alpha5.SimpleConfig,
) string {
	if k3dConfig != nil {
		if name := strings.TrimSpace(k3dConfig.Name); name != "" {
			return name
		}
	}

	if name := strings.TrimSpace(clusterCfg.Spec.Connection.Context); name != "" {
		return name
	}

	return "k3d"
}

// generateContainerdPatchesFromSpecs generates containerd config patches from mirror registry specs.
// Input format: "registry=endpoint" (e.g., "docker.io=http://localhost:5000")
func generateContainerdPatchesFromSpecs(mirrorSpecs []string) []string {
	parsed := registries.ParseMirrorSpecs(mirrorSpecs)
	if len(parsed) == 0 {
		return nil
	}

	entries := registries.BuildMirrorEntries(parsed, "", nil, nil, nil)

	patches := make([]string, 0, len(entries))
	for _, entry := range entries {
		patches = append(patches, registries.KindPatch(entry))
	}

	return patches
}

// handleMetricsServer manages metrics-server installation based on cluster configuration.
// For K3d, metrics-server should be disabled via config (handled in setupK3dMetricsServer), not uninstalled.
func handleMetricsServer(cmd *cobra.Command, clusterCfg *v1alpha1.Cluster, tmr timer.Timer) error {
	// Check if distribution provides metrics-server by default
	hasMetricsByDefault := distributionProvidesMetricsByDefault(clusterCfg.Spec.Distribution)

	// Enabled: Install if not present by default
	if clusterCfg.Spec.MetricsServer == v1alpha1.MetricsServerEnabled {
		if hasMetricsByDefault {
			// Already present, no action needed
			return nil
		}

		_, _ = fmt.Fprintln(cmd.OutOrStdout())

		tmr.NewStage()

		return installMetricsServer(cmd, clusterCfg, tmr)
	}

	// Disabled: For K3d, this is handled via config before cluster creation (setupK3dMetricsServer)
	// No post-creation action needed for K3d
	if clusterCfg.Spec.MetricsServer == v1alpha1.MetricsServerDisabled {
		if clusterCfg.Spec.Distribution == v1alpha1.DistributionK3d {
			// K3d metrics-server is disabled via config, no action needed here
			return nil
		}

		if !hasMetricsByDefault {
			// Not present, no action needed
			return nil
		}

		// For other distributions that have it by default, we would uninstall here
		// But currently only K3d has it by default, and that's handled via config
	}

	return nil
}

// distributionProvidesMetricsByDefault returns true if the distribution includes metrics-server by default.
// K3d (based on K3s) includes metrics-server, Kind does not.
func distributionProvidesMetricsByDefault(distribution v1alpha1.Distribution) bool {
	switch distribution {
	case v1alpha1.DistributionK3d:
		return true
	case v1alpha1.DistributionKind:
		return false
	default:
		return false
	}
}

// installMetricsServer installs metrics-server on the cluster.
func installMetricsServer(cmd *cobra.Command, clusterCfg *v1alpha1.Cluster, tmr timer.Timer) error {
	notify.WriteMessage(notify.Message{
		Type:    notify.TitleType,
		Content: "Install Metrics Server...",
		Emoji:   "📊",
		Writer:  cmd.OutOrStdout(),
	})

	kubeconfig, err := loadKubeconfig(clusterCfg)
	if err != nil {
		return err
	}

	helmClient, err := helm.NewClient(kubeconfig, clusterCfg.Spec.Connection.Context)
	if err != nil {
		return fmt.Errorf("failed to create Helm client: %w", err)
	}

	timeout := getInstallTimeout(clusterCfg)
	installer := metricsserverinstaller.NewMetricsServerInstaller(
		helmClient,
		kubeconfig,
		clusterCfg.Spec.Connection.Context,
		timeout,
	)

	return runMetricsServerInstallation(cmd, installer, tmr)
}

// runMetricsServerInstallation performs the metrics-server installation.
func runMetricsServerInstallation(
	cmd *cobra.Command,
	installer *metricsserverinstaller.MetricsServerInstaller,
	tmr timer.Timer,
) error {
	notify.WriteMessage(notify.Message{
		Type:    notify.ActivityType,
		Content: "installing metrics-server",
		Writer:  cmd.OutOrStdout(),
	})

	installErr := installer.Install(cmd.Context())
	if installErr != nil {
		return fmt.Errorf("metrics-server installation failed: %w", installErr)
	}

	total, stage := tmr.GetTiming()
	timingStr := notify.FormatTiming(total, stage, true)

	notify.WriteMessage(notify.Message{
		Type:    notify.SuccessType,
		Content: "Metrics Server installed " + timingStr,
		Writer:  cmd.OutOrStdout(),
	})

	return nil
}<|MERGE_RESOLUTION|>--- conflicted
+++ resolved
@@ -702,27 +702,17 @@
 	return nil
 }
 
-<<<<<<< HEAD
-// loadKubeconfig loads and returns the kubeconfig path with tilde expansion and validation.
-=======
 // loadKubeconfig loads and returns the kubeconfig path.
->>>>>>> f67ad383
 func loadKubeconfig(clusterCfg *v1alpha1.Cluster) (string, error) {
 	kubeconfig, err := expandKubeconfigPath(clusterCfg.Spec.Connection.Kubeconfig)
 	if err != nil {
 		return "", fmt.Errorf("failed to expand kubeconfig path: %w", err)
 	}
 
-<<<<<<< HEAD
-	_, err = ksailio.ReadFileSafe(filepath.Dir(kubeconfig), kubeconfig)
-	if err != nil {
-		return "", fmt.Errorf("failed to read kubeconfig file: %w", err)
-=======
 	// Validate file exists
 	_, err = os.Stat(kubeconfig)
 	if err != nil {
 		return "", fmt.Errorf("failed to access kubeconfig file: %w", err)
->>>>>>> f67ad383
 	}
 
 	return kubeconfig, nil
