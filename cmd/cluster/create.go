package cluster

import (
	"context"

<<<<<<< HEAD
=======
	"github.com/devantler-tech/ksail-go/cmd/internal/shared"
>>>>>>> cb74c9a2
	ksailconfigmanager "github.com/devantler-tech/ksail-go/pkg/config-manager/ksail"
	runtime "github.com/devantler-tech/ksail-go/pkg/di"
	clusterprovisioner "github.com/devantler-tech/ksail-go/pkg/provisioner/cluster"
	"github.com/spf13/cobra"
)

// newCreateLifecycleConfig creates the lifecycle configuration for cluster creation.
func newCreateLifecycleConfig() shared.LifecycleConfig {
	return shared.LifecycleConfig{
		TitleEmoji:         "🚀",
		TitleContent:       "Create cluster...",
		ActivityContent:    "creating cluster",
		SuccessContent:     "cluster created",
		ErrorMessagePrefix: "failed to create cluster",
		Action: func(ctx context.Context, provisioner clusterprovisioner.ClusterProvisioner, clusterName string) error {
			return provisioner.Create(ctx, clusterName)
		},
	}
}

// NewCreateCmd wires the cluster create command using the shared runtime container.
func NewCreateCmd(runtimeContainer *runtime.Runtime) *cobra.Command {
<<<<<<< HEAD
	return NewLifecycleCmd(
		runtimeContainer,
		"create",
		"Create a cluster",
		`Create a Kubernetes cluster as defined by configuration.`,
		HandleCreateRunE,
	)
}

// HandleCreateRunE executes the cluster creation workflow.
func HandleCreateRunE(
	cmd *cobra.Command,
	cfgManager *ksailconfigmanager.ConfigManager,
	deps LifecycleDeps,
) error {
	config := LifecycleConfig{
		TitleEmoji:      "🚀",
		TitleContent:    "Create cluster...",
		ActivityContent: "creating cluster",
		SuccessContent:  "cluster created",
		ErrorPrefix:     "failed to create cluster",
	}

	return ExecuteLifecycleCommand(
		cmd,
		cfgManager,
		deps,
		config,
		func(ctx context.Context, provisioner clusterprovisioner.ClusterProvisioner, clusterName string) error {
			return provisioner.Create(ctx, clusterName)
		},
	)
=======
	cmd := &cobra.Command{
		Use:          "create",
		Short:        "Create a cluster",
		Long:         `Create a Kubernetes cluster as defined by configuration.`,
		SilenceUsage: true,
	}

	cfgManager := ksailconfigmanager.NewCommandConfigManager(
		cmd,
		ksailconfigmanager.DefaultClusterFieldSelectors(),
	)

	cmd.RunE = shared.NewLifecycleCommandWrapper(
		runtimeContainer,
		cfgManager,
		newCreateLifecycleConfig(),
	)

	return cmd
>>>>>>> cb74c9a2
}<|MERGE_RESOLUTION|>--- conflicted
+++ resolved
@@ -3,10 +3,7 @@
 import (
 	"context"
 
-<<<<<<< HEAD
-=======
 	"github.com/devantler-tech/ksail-go/cmd/internal/shared"
->>>>>>> cb74c9a2
 	ksailconfigmanager "github.com/devantler-tech/ksail-go/pkg/config-manager/ksail"
 	runtime "github.com/devantler-tech/ksail-go/pkg/di"
 	clusterprovisioner "github.com/devantler-tech/ksail-go/pkg/provisioner/cluster"
@@ -29,40 +26,6 @@
 
 // NewCreateCmd wires the cluster create command using the shared runtime container.
 func NewCreateCmd(runtimeContainer *runtime.Runtime) *cobra.Command {
-<<<<<<< HEAD
-	return NewLifecycleCmd(
-		runtimeContainer,
-		"create",
-		"Create a cluster",
-		`Create a Kubernetes cluster as defined by configuration.`,
-		HandleCreateRunE,
-	)
-}
-
-// HandleCreateRunE executes the cluster creation workflow.
-func HandleCreateRunE(
-	cmd *cobra.Command,
-	cfgManager *ksailconfigmanager.ConfigManager,
-	deps LifecycleDeps,
-) error {
-	config := LifecycleConfig{
-		TitleEmoji:      "🚀",
-		TitleContent:    "Create cluster...",
-		ActivityContent: "creating cluster",
-		SuccessContent:  "cluster created",
-		ErrorPrefix:     "failed to create cluster",
-	}
-
-	return ExecuteLifecycleCommand(
-		cmd,
-		cfgManager,
-		deps,
-		config,
-		func(ctx context.Context, provisioner clusterprovisioner.ClusterProvisioner, clusterName string) error {
-			return provisioner.Create(ctx, clusterName)
-		},
-	)
-=======
 	cmd := &cobra.Command{
 		Use:          "create",
 		Short:        "Create a cluster",
@@ -80,7 +43,4 @@
 		cfgManager,
 		newCreateLifecycleConfig(),
 	)
-
-	return cmd
->>>>>>> cb74c9a2
 }