package cluster //nolint:testpackage // Access unexported helpers for coverage-focused tests.

import (
<<<<<<< HEAD
"context"
"errors"
"testing"
)

var errCreateFailed = errors.New("create failed")

type stubProvisioner struct {
createErr     error
createCalls   int
receivedNames []string
}

func (p *stubProvisioner) Create(_ context.Context, name string) error {
p.createCalls++
p.receivedNames = append(p.receivedNames, name)

return p.createErr
}

func (p *stubProvisioner) Delete(context.Context, string) error { return nil }
func (p *stubProvisioner) Start(context.Context, string) error  { return nil }
func (p *stubProvisioner) Stop(context.Context, string) error   { return nil }
func (p *stubProvisioner) List(context.Context) ([]string, error) {
return nil, nil
}

func (p *stubProvisioner) Exists(context.Context, string) (bool, error) {
return false, nil
}

func (p *stubProvisioner) CallCount() int {
return p.createCalls
}

func TestHandleCreateRunE_LoadConfigFailure(t *testing.T) {
testHandlerBadConfigLoad(t, HandleCreateRunE)
}

func TestHandleCreateRunE_FactoryFailure(t *testing.T) {
testHandlerBadFactory(t, HandleCreateRunE)
}

func TestHandleCreateRunE_ReturnsErrorWhenProvisionerIsNil(t *testing.T) {
testHandlerNilProvisioner(t, HandleCreateRunE)
}

func TestHandleCreateRunE_ReturnsErrorWhenClusterNameFails(t *testing.T) {
testHandlerBadClusterName(t, HandleCreateRunE, &stubProvisioner{})
}

func TestHandleCreateRunE_ReturnsErrorWhenProvisionerCreateFails(t *testing.T) {
provisioner := &stubProvisioner{createErr: errCreateFailed}
testHandlerOperationFails(t, HandleCreateRunE, provisioner, "failed to create cluster", provisioner)
}

func TestHandleCreateRunE_Success(t *testing.T) {
provisioner := &stubProvisioner{}
testHandlerSuccess(t, HandleCreateRunE, provisioner, "Create cluster...", "cluster created", provisioner)
}

//nolint:paralleltest
func TestNewCreateCmd_RunESuccess(t *testing.T) {
provisioner := &stubProvisioner{}
testCmdIntegration(t, NewCreateCmd, provisioner, provisioner)
=======
	"bytes"
	"testing"

	runtime "github.com/devantler-tech/ksail-go/pkg/di"
)

func TestNewCreateCmd(t *testing.T) {
	t.Parallel()

	runtimeContainer := runtime.NewRuntime()
	cmd := NewCreateCmd(runtimeContainer)

	if cmd.Use != "create" {
		t.Fatalf("expected Use to be 'create', got %q", cmd.Use)
	}

	if cmd.Short == "" {
		t.Fatal("expected Short description to be set")
	}

	if cmd.RunE == nil {
		t.Fatal("expected RunE to be set")
	}

	var out bytes.Buffer
	cmd.SetOut(&out)
>>>>>>> cb74c9a2
}<|MERGE_RESOLUTION|>--- conflicted
+++ resolved
@@ -1,73 +1,6 @@
 package cluster //nolint:testpackage // Access unexported helpers for coverage-focused tests.
 
 import (
-<<<<<<< HEAD
-"context"
-"errors"
-"testing"
-)
-
-var errCreateFailed = errors.New("create failed")
-
-type stubProvisioner struct {
-createErr     error
-createCalls   int
-receivedNames []string
-}
-
-func (p *stubProvisioner) Create(_ context.Context, name string) error {
-p.createCalls++
-p.receivedNames = append(p.receivedNames, name)
-
-return p.createErr
-}
-
-func (p *stubProvisioner) Delete(context.Context, string) error { return nil }
-func (p *stubProvisioner) Start(context.Context, string) error  { return nil }
-func (p *stubProvisioner) Stop(context.Context, string) error   { return nil }
-func (p *stubProvisioner) List(context.Context) ([]string, error) {
-return nil, nil
-}
-
-func (p *stubProvisioner) Exists(context.Context, string) (bool, error) {
-return false, nil
-}
-
-func (p *stubProvisioner) CallCount() int {
-return p.createCalls
-}
-
-func TestHandleCreateRunE_LoadConfigFailure(t *testing.T) {
-testHandlerBadConfigLoad(t, HandleCreateRunE)
-}
-
-func TestHandleCreateRunE_FactoryFailure(t *testing.T) {
-testHandlerBadFactory(t, HandleCreateRunE)
-}
-
-func TestHandleCreateRunE_ReturnsErrorWhenProvisionerIsNil(t *testing.T) {
-testHandlerNilProvisioner(t, HandleCreateRunE)
-}
-
-func TestHandleCreateRunE_ReturnsErrorWhenClusterNameFails(t *testing.T) {
-testHandlerBadClusterName(t, HandleCreateRunE, &stubProvisioner{})
-}
-
-func TestHandleCreateRunE_ReturnsErrorWhenProvisionerCreateFails(t *testing.T) {
-provisioner := &stubProvisioner{createErr: errCreateFailed}
-testHandlerOperationFails(t, HandleCreateRunE, provisioner, "failed to create cluster", provisioner)
-}
-
-func TestHandleCreateRunE_Success(t *testing.T) {
-provisioner := &stubProvisioner{}
-testHandlerSuccess(t, HandleCreateRunE, provisioner, "Create cluster...", "cluster created", provisioner)
-}
-
-//nolint:paralleltest
-func TestNewCreateCmd_RunESuccess(t *testing.T) {
-provisioner := &stubProvisioner{}
-testCmdIntegration(t, NewCreateCmd, provisioner, provisioner)
-=======
 	"bytes"
 	"testing"
 
@@ -94,5 +27,4 @@
 
 	var out bytes.Buffer
 	cmd.SetOut(&out)
->>>>>>> cb74c9a2
 }