--- conflicted
+++ resolved
@@ -12,11 +12,7 @@
 		Use:   "workload",
 		Short: "Manage workload operations",
 		Long: "Group workload commands under a single namespace to reconcile, " +
-<<<<<<< HEAD
-			"apply, create, delete, describe, edit, install, or scale workloads.",
-=======
-			"apply, create, delete, edit, explain, install, rollout, or scale workloads.",
->>>>>>> 4d21028c
+			"apply, create, delete, describe, edit, explain, install, rollout, or scale workloads.",
 		RunE: func(cmd *cobra.Command, _ []string) error {
 			return cmd.Help()
 		},
