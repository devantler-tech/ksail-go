--- conflicted
+++ resolved
@@ -230,11 +230,7 @@
 ---
 
 [TestWorkloadHelpSnapshots/namespace - 1]
-<<<<<<< HEAD
-Group workload commands under a single namespace to reconcile, apply, create, delete, describe, edit, install, or scale workloads.
-=======
-Group workload commands under a single namespace to reconcile, apply, create, delete, edit, explain, install, rollout, or scale workloads.
->>>>>>> 4d21028c
+Group workload commands under a single namespace to reconcile, apply, create, delete, describe, edit, explain, install, rollout, or scale workloads.
 
 Usage:
   ksail workload [flags]
