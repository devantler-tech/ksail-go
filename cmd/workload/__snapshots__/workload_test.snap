
[TestWorkloadHelpSnapshots/apply - 1]
Apply local Kubernetes manifests to your cluster.

Usage:
  ksail workload apply
  ksail workload apply [command]

Examples:
  # Apply the configuration in pod.json to a pod
  kubectl apply -f ./pod.json
  
  # Apply resources from a directory containing kustomization.yaml - e.g. dir/kustomization.yaml
  kubectl apply -k dir/
  
  # Apply the JSON passed into stdin to a pod
  cat pod.json | kubectl apply -f -
  
  # Apply the configuration from all files that end with '.json'
  kubectl apply -f '*.json'
  
  # Note: --prune is still in Alpha
  # Apply the configuration in manifest.yaml that matches label app=nginx and delete all other resources that are not in the file and match label app=nginx
  kubectl apply --prune -f manifest.yaml -l app=nginx
  
  # Apply the configuration in manifest.yaml and delete all the other config maps that are not in the file
  kubectl apply --prune -f manifest.yaml --all --prune-allowlist=core/v1/ConfigMap

Available Commands:
  edit-last-applied Edit latest last-applied-configuration annotations of a resource/object
  set-last-applied  Set the last-applied-configuration annotation on a live object to match the contents of a file
  view-last-applied View the latest last-applied-configuration annotations of a resource/object

Flags:
      --all                             Select all resources in the namespace of the specified resource types.
      --allow-missing-template-keys     If true, ignore any errors in templates when a field or map key is missing in the template. Only applies to golang and jsonpath output formats. (default true)
      --cascade string[="background"]   Must be "background", "orphan", or "foreground". Selects the deletion cascading strategy for the dependents (e.g. Pods created by a ReplicationController). Defaults to background. (default "background")
      --dry-run string[="unchanged"]    Must be "none", "server", or "client". If client strategy, only print the object that would be sent, without sending it. If server strategy, submit server-side request without persisting the resource. (default "none")
      --field-manager string            Name of the manager used to track field ownership. (default "kubectl-client-side-apply")
  -f, --filename strings                The files that contain the configurations to apply.
      --force                           If true, immediately remove resources from API and bypass graceful deletion. Note that immediate deletion of some resources may result in inconsistency or data loss and requires confirmation.
      --force-conflicts                 If true, server-side apply will force the changes against conflicts.
      --grace-period int                Period of time in seconds given to the resource to terminate gracefully. Ignored if negative. Set to 1 for immediate shutdown. Can only be set to 0 when --force is true (force deletion). (default -1)
  -h, --help                            help for apply
  -k, --kustomize string                Process a kustomization directory. This flag can't be used together with -f or -R.
      --openapi-patch                   If true, use openapi to calculate diff when the openapi presents and the resource can be found in the openapi spec. Otherwise, fall back to use baked-in types. (default true)
  -o, --output string                   Output format. One of: (json, yaml, name, go-template, go-template-file, template, templatefile, jsonpath, jsonpath-as-json, jsonpath-file).
      --overwrite                       Automatically resolve conflicts between the modified and live configuration by using values from the modified configuration (default true)
      --prune                           Automatically delete resource objects, that do not appear in the configs and are created by either apply or create --save-config. Should be used with either -l or --all.
      --prune-allowlist stringArray     Overwrite the default allowlist with <group/version/kind> for --prune
  -R, --recursive                       Process the directory used in -f, --filename recursively. Useful when you want to manage related manifests organized within the same directory.
  -l, --selector string                 Selector (label query) to filter on, supports '=', '==', '!=', 'in', 'notin'.(e.g. -l key1=value1,key2=value2,key3 in (value3)). Matching objects must satisfy all of the specified label constraints.
      --server-side                     If true, apply runs in the server instead of the client.
      --show-managed-fields             If true, keep the managedFields when printing objects in JSON or YAML format.
      --subresource string              If specified, apply will operate on the subresource of the requested object.  Only allowed when using --server-side.
      --template string                 Template string or path to template file to use when -o=go-template, -o=go-template-file. The template format is golang templates [http://golang.org/pkg/text/template/#pkg-overview].
      --timeout duration                The length of time to wait before giving up on a delete, zero means determine a timeout from the size of the object
      --validate string[="strict"]      Must be one of: strict (or true), warn, ignore (or false). "true" or "strict" will use a schema to validate the input and fail the request if invalid. It will perform server side validation if ServerSideFieldValidation is enabled on the api-server, but will fall back to less reliable client-side validation if not. "warn" will warn about unknown or duplicate fields without blocking the request if server-side field validation is enabled on the API server, and behave as "ignore" otherwise. "false" or "ignore" will not perform any schema validation, silently dropping any unknown or duplicate fields. (default "strict")
      --wait                            If true, wait for resources to be gone before returning. This waits for finalizers.

Use "ksail workload apply [command] --help" for more information about a command.

---

[TestWorkloadHelpSnapshots/create - 1]
Create Kubernetes resources from files or stdin.

Usage:
  ksail workload create
  ksail workload create [command]

Examples:
  # Create a pod using the data in pod.json
  kubectl create -f ./pod.json
  
  # Create a pod based on the JSON passed into stdin
  cat pod.json | kubectl create -f -
  
  # Edit the data in registry.yaml in JSON then create the resource using the edited data
  kubectl create -f registry.yaml --edit -o json

Available Commands:
  clusterrole         Create a cluster role
  clusterrolebinding  Create a cluster role binding for a particular cluster role
  configmap           Create a config map from a local file, directory or literal value
  cronjob             Create a cron job with the specified name
  deployment          Create a deployment with the specified name
  ingress             Create an ingress with the specified name
  job                 Create a job with the specified name
  namespace           Create a namespace with the specified name
  poddisruptionbudget Create a pod disruption budget with the specified name
  priorityclass       Create a priority class with the specified name
  quota               Create a quota with the specified name
  role                Create a role with single rule
  rolebinding         Create a role binding for a particular role or cluster role
  secret              Create a secret using a specified subcommand
  service             Create a service using a specified subcommand
  serviceaccount      Create a service account with the specified name
  token               Request a service account token

Flags:
      --allow-missing-template-keys    If true, ignore any errors in templates when a field or map key is missing in the template. Only applies to golang and jsonpath output formats. (default true)
      --dry-run string[="unchanged"]   Must be "none", "server", or "client". If client strategy, only print the object that would be sent, without sending it. If server strategy, submit server-side request without persisting the resource. (default "none")
      --edit                           Edit the API resource before creating
      --field-manager string           Name of the manager used to track field ownership. (default "kubectl-create")
  -f, --filename strings               Filename, directory, or URL to files to use to create the resource
  -h, --help                           help for create
  -k, --kustomize string               Process the kustomization directory. This flag can't be used together with -f or -R.
  -o, --output string                  Output format. One of: (json, yaml, name, go-template, go-template-file, template, templatefile, jsonpath, jsonpath-as-json, jsonpath-file).
      --raw string                     Raw URI to POST to the server.  Uses the transport specified by the kubeconfig file.
  -R, --recursive                      Process the directory used in -f, --filename recursively. Useful when you want to manage related manifests organized within the same directory.
      --save-config                    If true, the configuration of current object will be saved in its annotation. Otherwise, the annotation will be unchanged. This flag is useful when you want to perform kubectl apply on this object in the future.
  -l, --selector string                Selector (label query) to filter on, supports '=', '==', '!=', 'in', 'notin'.(e.g. -l key1=value1,key2=value2,key3 in (value3)). Matching objects must satisfy all of the specified label constraints.
      --show-managed-fields            If true, keep the managedFields when printing objects in JSON or YAML format.
      --template string                Template string or path to template file to use when -o=go-template, -o=go-template-file. The template format is golang templates [http://golang.org/pkg/text/template/#pkg-overview].
      --validate string[="strict"]     Must be one of: strict (or true), warn, ignore (or false). "true" or "strict" will use a schema to validate the input and fail the request if invalid. It will perform server side validation if ServerSideFieldValidation is enabled on the api-server, but will fall back to less reliable client-side validation if not. "warn" will warn about unknown or duplicate fields without blocking the request if server-side field validation is enabled on the API server, and behave as "ignore" otherwise. "false" or "ignore" will not perform any schema validation, silently dropping any unknown or duplicate fields. (default "strict")
      --windows-line-endings           Only relevant if --edit=true. Defaults to the line ending native to your platform.

Use "ksail workload create [command] --help" for more information about a command.

---

[TestWorkloadHelpSnapshots/delete - 1]
Delete Kubernetes resources by file names, stdin, resources and names, or by resources and label selector.

Usage:
  ksail workload delete

Examples:
  # Delete a pod using the type and name specified in pod.json
  kubectl delete -f ./pod.json
  
  # Delete resources from a directory containing kustomization.yaml - e.g. dir/kustomization.yaml
  kubectl delete -k dir
  
  # Delete resources from all files that end with '.json'
  kubectl delete -f '*.json'
  
  # Delete a pod based on the type and name in the JSON passed into stdin
  cat pod.json | kubectl delete -f -
  
  # Delete pods and services with same names "baz" and "foo"
  kubectl delete pod,service baz foo
  
  # Delete pods and services with label name=myLabel
  kubectl delete pods,services -l name=myLabel
  
  # Delete a pod with minimal delay
  kubectl delete pod foo --now
  
  # Force delete a pod on a dead node
  kubectl delete pod foo --force
  
  # Delete all pods
  kubectl delete pods --all
  
  # Delete all pods only if the user confirms the deletion
  kubectl delete pods --all --interactive

Flags:
      --all                             Delete all resources, in the namespace of the specified resource types.
  -A, --all-namespaces                  If present, list the requested object(s) across all namespaces. Namespace in current context is ignored even if specified with --namespace.
      --cascade string[="background"]   Must be "background", "orphan", or "foreground". Selects the deletion cascading strategy for the dependents (e.g. Pods created by a ReplicationController). Defaults to background. (default "background")
      --dry-run string[="unchanged"]    Must be "none", "server", or "client". If client strategy, only print the object that would be sent, without sending it. If server strategy, submit server-side request without persisting the resource. (default "none")
      --field-selector string           Selector (field query) to filter on, supports '=', '==', and '!='.(e.g. --field-selector key1=value1,key2=value2). The server only supports a limited number of field queries per type.
  -f, --filename strings                containing the resource to delete.
      --force                           If true, immediately remove resources from API and bypass graceful deletion. Note that immediate deletion of some resources may result in inconsistency or data loss and requires confirmation.
      --grace-period int                Period of time in seconds given to the resource to terminate gracefully. Ignored if negative. Set to 1 for immediate shutdown. Can only be set to 0 when --force is true (force deletion). (default -1)
  -h, --help                            help for delete
      --ignore-not-found                Treat "resource not found" as a successful delete. Defaults to "true" when --all is specified.
  -i, --interactive                     If true, delete resource only when user confirms.
  -k, --kustomize string                Process a kustomization directory. This flag can't be used together with -f or -R.
      --now                             If true, resources are signaled for immediate shutdown (same as --grace-period=1).
  -o, --output string                   Output mode. Use "-o name" for shorter output (resource/name).
      --raw string                      Raw URI to DELETE to the server.  Uses the transport specified by the kubeconfig file.
  -R, --recursive                       Process the directory used in -f, --filename recursively. Useful when you want to manage related manifests organized within the same directory.
  -l, --selector string                 Selector (label query) to filter on, supports '=', '==', '!=', 'in', 'notin'.(e.g. -l key1=value1,key2=value2,key3 in (value3)). Matching objects must satisfy all of the specified label constraints.
      --timeout duration                The length of time to wait before giving up on a delete, zero means determine a timeout from the size of the object
      --wait                            If true, wait for resources to be gone before returning. This waits for finalizers. (default true)

---

[TestWorkloadHelpSnapshots/describe - 1]
Show details of a specific resource or group of resources.

Usage:
  ksail workload describe

Examples:
  # Describe a node
  kubectl describe nodes kubernetes-node-emt8.c.myproject.internal
  
  # Describe a pod
  kubectl describe pods/nginx
  
  # Describe a pod identified by type and name in "pod.json"
  kubectl describe -f pod.json
  
  # Describe all pods
  kubectl describe pods
  
  # Describe pods by label name=myLabel
  kubectl describe pods -l name=myLabel
  
  # Describe all pods managed by the 'frontend' replication controller
  # (rc-created pods get the name of the rc as a prefix in the pod name)
  kubectl describe pods frontend

Flags:
  -A, --all-namespaces     If present, list the requested object(s) across all namespaces. Namespace in current context is ignored even if specified with --namespace.
      --chunk-size int     Return large lists in chunks rather than all at once. Pass 0 to disable. This flag is beta and may change in the future. (default 500)
  -f, --filename strings   Filename, directory, or URL to files containing the resource to describe
  -h, --help               help for describe
  -k, --kustomize string   Process the kustomization directory. This flag can't be used together with -f or -R.
  -R, --recursive          Process the directory used in -f, --filename recursively. Useful when you want to manage related manifests organized within the same directory.
  -l, --selector string    Selector (label query) to filter on, supports '=', '==', '!=', 'in', 'notin'.(e.g. -l key1=value1,key2=value2,key3 in (value3)). Matching objects must satisfy all of the specified label constraints.
      --show-events        If true, display events related to the described object. (default true)

---

[TestWorkloadHelpSnapshots/install - 1]
Install Helm charts to provision workloads through KSail.

Usage:
  ksail workload install [flags]

Flags:
  -h, --help   help for install

---

[TestWorkloadHelpSnapshots/namespace - 1]
<<<<<<< HEAD
Group workload commands under a single namespace to reconcile, apply, create, delete, describe, edit, explain, get, logs, rollout, scale, or install workloads.
=======
Group workload commands under a single namespace to reconcile, apply, create, delete, describe, edit, explain, get, rollout, scale, or install workloads.
>>>>>>> 134dc7f5

Usage:
  ksail workload [flags]
  ksail workload [command]

Available Commands:
  apply       Apply manifests
  create      Create resources
  delete      Delete resources
  describe    Describe resources
  edit        Edit a resource
  explain     Get documentation for a resource
  get         Get resources
  install     Install Helm charts
  logs        Print container logs
  reconcile   Reconcile workloads with the cluster
  rollout     Manage the rollout of a resource
  scale       Scale resources

Flags:
  -h, --help   help for workload

Use "ksail workload [command] --help" for more information about a command.

---

[TestWorkloadHelpSnapshots/reconcile - 1]
Trigger reconciliation tooling to sync local workloads with your cluster.

Usage:
  ksail workload reconcile [flags]

Flags:
  -h, --help   help for reconcile

---

[TestWorkloadHelpSnapshots/edit - 1]
Edit a Kubernetes resource from the default editor.

Usage:
  ksail workload edit

Examples:
  # Edit the service named 'registry'
  kubectl edit svc/registry
  
  # Use an alternative editor
  KUBE_EDITOR="nano" kubectl edit svc/registry
  
  # Edit the job 'myjob' in JSON using the v1 API format
  kubectl edit job.v1.batch/myjob -o json
  
  # Edit the deployment 'mydeployment' in YAML and save the modified config in its annotation
  kubectl edit deployment/mydeployment -o yaml --save-config
  
  # Edit the 'status' subresource for the 'mydeployment' deployment
  kubectl edit deployment mydeployment --subresource='status'

Flags:
      --allow-missing-template-keys   If true, ignore any errors in templates when a field or map key is missing in the template. Only applies to golang and jsonpath output formats. (default true)
      --field-manager string          Name of the manager used to track field ownership. (default "kubectl-edit")
  -f, --filename strings              Filename, directory, or URL to files to use to edit the resource
  -h, --help                          help for edit
  -k, --kustomize string              Process the kustomization directory. This flag can't be used together with -f or -R.
  -o, --output string                 Output format. One of: (json, yaml, name, go-template, go-template-file, template, templatefile, jsonpath, jsonpath-as-json, jsonpath-file).
      --output-patch                  Output the patch if the resource is edited.
  -R, --recursive                     Process the directory used in -f, --filename recursively. Useful when you want to manage related manifests organized within the same directory.
      --save-config                   If true, the configuration of current object will be saved in its annotation. Otherwise, the annotation will be unchanged. This flag is useful when you want to perform kubectl apply on this object in the future.
      --show-managed-fields           If true, keep the managedFields when printing objects in JSON or YAML format.
      --subresource string            If specified, edit will operate on the subresource of the requested object.
      --template string               Template string or path to template file to use when -o=go-template, -o=go-template-file. The template format is golang templates [http://golang.org/pkg/text/template/#pkg-overview].
      --validate string[="strict"]    Must be one of: strict (or true), warn, ignore (or false). "true" or "strict" will use a schema to validate the input and fail the request if invalid. It will perform server side validation if ServerSideFieldValidation is enabled on the api-server, but will fall back to less reliable client-side validation if not. "warn" will warn about unknown or duplicate fields without blocking the request if server-side field validation is enabled on the API server, and behave as "ignore" otherwise. "false" or "ignore" will not perform any schema validation, silently dropping any unknown or duplicate fields. (default "strict")
      --windows-line-endings          Defaults to the line ending native to your platform.

---

[TestWorkloadHelpSnapshots/explain - 1]
Get documentation for Kubernetes resources, including field descriptions and structure.

Usage:
  ksail workload explain

Examples:
  # Get the documentation of the resource and its fields
  kubectl explain pods
  
  # Get all the fields in the resource
  kubectl explain pods --recursive
  
  # Get the explanation for deployment in supported api versions
  kubectl explain deployments --api-version=apps/v1
  
  # Get the documentation of a specific field of a resource
  kubectl explain pods.spec.containers
  
  # Get the documentation of resources in different format
  kubectl explain deployment --output=plaintext-openapiv2

Flags:
      --api-version string   Get different explanations for particular API version (API group/version)
  -h, --help                 help for explain
  -o, --output string        Format in which to render the schema (plaintext, plaintext-openapiv2) (default "plaintext")
      --recursive            Print the fields of fields (Currently only 1 level deep)

---

[TestWorkloadHelpSnapshots/get - 1]
Display one or many Kubernetes resources from your cluster.

Usage:
  ksail workload get

Examples:
  # List all pods in ps output format
  kubectl get pods
  
  # List all pods in ps output format with more information (such as node name)
  kubectl get pods -o wide
  
  # List a single replication controller with specified NAME in ps output format
  kubectl get replicationcontroller web
  
  # List deployments in JSON output format, in the "v1" version of the "apps" API group
  kubectl get deployments.v1.apps -o json
  
  # List a single pod in JSON output format
  kubectl get -o json pod web-pod-13je7
  
  # List a pod identified by type and name specified in "pod.yaml" in JSON output format
  kubectl get -f pod.yaml -o json
  
  # List resources from a directory with kustomization.yaml - e.g. dir/kustomization.yaml
  kubectl get -k dir/
  
  # Return only the phase value of the specified pod
  kubectl get -o template pod/web-pod-13je7 --template={{.status.phase}}
  
  # List resource information in custom columns
  kubectl get pod test-pod -o custom-columns=CONTAINER:.spec.containers[0].name,IMAGE:.spec.containers[0].image
  
  # List all replication controllers and services together in ps output format
  kubectl get rc,services
  
  # List one or more resources by their type and names
  kubectl get rc/web service/frontend pods/web-pod-13je7
  
  # List the 'status' subresource for a single pod
  kubectl get pod web-pod-13je7 --subresource status
  
  # List all deployments in namespace 'backend'
  kubectl get deployments.apps --namespace backend
  
  # List all pods existing in all namespaces
  kubectl get pods --all-namespaces

Flags:
  -A, --all-namespaces                If present, list the requested object(s) across all namespaces. Namespace in current context is ignored even if specified with --namespace.
      --allow-missing-template-keys   If true, ignore any errors in templates when a field or map key is missing in the template. Only applies to golang and jsonpath output formats. (default true)
      --chunk-size int                Return large lists in chunks rather than all at once. Pass 0 to disable. This flag is beta and may change in the future. (default 500)
      --field-selector string         Selector (field query) to filter on, supports '=', '==', and '!='.(e.g. --field-selector key1=value1,key2=value2). The server only supports a limited number of field queries per type.
  -f, --filename strings              Filename, directory, or URL to files identifying the resource to get from a server.
  -h, --help                          help for get
      --ignore-not-found              If set to true, suppresses NotFound error for specific objects that do not exist. Using this flag with commands that query for collections of resources has no effect when no resources are found.
  -k, --kustomize string              Process the kustomization directory. This flag can't be used together with -f or -R.
  -L, --label-columns strings         Accepts a comma separated list of labels that are going to be presented as columns. Names are case-sensitive. You can also use multiple flag options like -L label1 -L label2...
      --no-headers                    When using the default or custom-column output format, don't print headers (default print headers).
  -o, --output string                 Output format. One of: (json, yaml, name, go-template, go-template-file, template, templatefile, jsonpath, jsonpath-as-json, jsonpath-file, custom-columns, custom-columns-file, wide). See custom columns [https://kubernetes.io/docs/reference/kubectl/#custom-columns], golang template [http://golang.org/pkg/text/template/#pkg-overview] and jsonpath template [https://kubernetes.io/docs/reference/kubectl/jsonpath/].
      --output-watch-events           Output watch event objects when --watch or --watch-only is used. Existing objects are output as initial ADDED events.
      --raw string                    Raw URI to request from the server.  Uses the transport specified by the kubeconfig file.
  -R, --recursive                     Process the directory used in -f, --filename recursively. Useful when you want to manage related manifests organized within the same directory.
  -l, --selector string               Selector (label query) to filter on, supports '=', '==', '!=', 'in', 'notin'.(e.g. -l key1=value1,key2=value2,key3 in (value3)). Matching objects must satisfy all of the specified label constraints.
      --server-print                  If true, have the server return the appropriate table output. Supports extension APIs and CRDs. (default true)
      --show-kind                     If present, list the resource type for the requested object(s).
      --show-labels                   When printing, show all labels as the last column (default hide labels column)
      --show-managed-fields           If true, keep the managedFields when printing objects in JSON or YAML format.
      --sort-by string                If non-empty, sort list types using this field specification.  The field specification is expressed as a JSONPath expression (e.g. '{.metadata.name}'). The field in the API resource specified by this JSONPath expression must be an integer or a string.
      --subresource string            If specified, gets the subresource of the requested object.
      --template string               Template string or path to template file to use when -o=go-template, -o=go-template-file. The template format is golang templates [http://golang.org/pkg/text/template/#pkg-overview].
  -w, --watch                         After listing/getting the requested object, watch for changes.
      --watch-only                    Watch for changes to the requested object(s), without listing/getting first.

---


<<<<<<< HEAD

[TestWorkloadHelpSnapshots/logs - 1]
Print the logs for a container in a pod or specified resource. If the pod has only one container, the container name is optional.

Usage:
  ksail workload logs

Examples:
  # Return snapshot logs from pod nginx with only one container
  kubectl logs nginx
  
  # Return snapshot logs from pod nginx, prefixing each line with the source pod and container name
  kubectl logs nginx --prefix
  
  # Return snapshot logs from pod nginx, limiting output to 500 bytes
  kubectl logs nginx --limit-bytes=500
  
  # Return snapshot logs from pod nginx, waiting up to 20 seconds for it to start running.
  kubectl logs nginx --pod-running-timeout=20s
  
  # Return snapshot logs from pod nginx with multi containers
  kubectl logs nginx --all-containers=true
  
  # Return snapshot logs from all pods in the deployment nginx
  kubectl logs deployment/nginx --all-pods=true
  
  # Return snapshot logs from all containers in pods defined by label app=nginx
  kubectl logs -l app=nginx --all-containers=true
  
  # Return snapshot logs from all pods defined by label app=nginx, limiting concurrent log requests to 10 pods
  kubectl logs -l app=nginx --max-log-requests=10
  
  # Return snapshot of previous terminated ruby container logs from pod web-1
  kubectl logs -p -c ruby web-1
  
  # Begin streaming the logs from pod nginx, continuing even if errors occur
  kubectl logs nginx -f --ignore-errors=true
  
  # Begin streaming the logs of the ruby container in pod web-1
  kubectl logs -f -c ruby web-1
  
  # Begin streaming the logs from all containers in pods defined by label app=nginx
  kubectl logs -f -l app=nginx --all-containers=true
  
  # Display only the most recent 20 lines of output in pod nginx
  kubectl logs --tail=20 nginx
  
  # Show all logs from pod nginx written in the last hour
  kubectl logs --since=1h nginx
  
  # Show all logs with timestamps from pod nginx starting from August 30, 2024, at 06:00:00 UTC
  kubectl logs nginx --since-time=2024-08-30T06:00:00Z --timestamps=true
  
  # Show logs from a kubelet with an expired serving certificate
  kubectl logs --insecure-skip-tls-verify-backend nginx
  
  # Return snapshot logs from first container of a job named hello
  kubectl logs job/hello
  
  # Return snapshot logs from container nginx-1 of a deployment named nginx
  kubectl logs deployment/nginx -c nginx-1

Flags:
      --all-containers                     Get all containers' logs in the pod(s).
      --all-pods                           Get logs from all pod(s). Sets prefix to true.
  -c, --container string                   Print the logs of this container
  -f, --follow                             Specify if the logs should be streamed.
  -h, --help                               help for logs
      --ignore-errors                      If watching / following pod logs, allow for any errors that occur to be non-fatal
      --insecure-skip-tls-verify-backend   Skip verifying the identity of the kubelet that logs are requested from.  In theory, an attacker could provide invalid log content back. You might want to use this if your kubelet serving certificates have expired.
      --limit-bytes int                    Maximum bytes of logs to return. Defaults to no limit.
      --max-log-requests int               Specify maximum number of concurrent logs to follow when using by a selector. Defaults to 5. (default 5)
      --pod-running-timeout duration       The length of time (like 5s, 2m, or 3h, higher than zero) to wait until at least one pod is running (default 20s)
      --prefix                             Prefix each log line with the log source (pod name and container name)
  -p, --previous                           If true, print the logs for the previous instance of the container in a pod if it exists.
  -l, --selector string                    Selector (label query) to filter on, supports '=', '==', '!=', 'in', 'notin'.(e.g. -l key1=value1,key2=value2,key3 in (value3)). Matching objects must satisfy all of the specified label constraints.
      --since duration                     Only return logs newer than a relative duration like 5s, 2m, or 3h. Defaults to all logs. Only one of since-time / since may be used.
      --since-time string                  Only return logs after a specific date (RFC3339). Defaults to all logs. Only one of since-time / since may be used.
      --tail int                           Lines of recent log file to display. Defaults to -1 with no selector, showing all log lines otherwise 10, if a selector is provided. (default -1)
      --timestamps                         Include timestamps on each line in the log output

---
=======
>>>>>>> 134dc7f5
[TestWorkloadHelpSnapshots/scale - 1]
Set a new size for a deployment, replica set, replication controller, or stateful set.

Usage:
  ksail workload scale

Examples:
  # Scale a replica set named 'foo' to 3
  kubectl scale --replicas=3 rs/foo
  
  # Scale a resource identified by type and name specified in "foo.yaml" to 3
  kubectl scale --replicas=3 -f foo.yaml
  
  # If the deployment named mysql's current size is 2, scale mysql to 3
  kubectl scale --current-replicas=2 --replicas=3 deployment/mysql
  
  # Scale multiple replication controllers
  kubectl scale --replicas=5 rc/example1 rc/example2 rc/example3
  
  # Scale stateful set named 'web' to 3
  kubectl scale --replicas=3 statefulset/web

Flags:
      --all                            Select all resources in the namespace of the specified resource types
      --allow-missing-template-keys    If true, ignore any errors in templates when a field or map key is missing in the template. Only applies to golang and jsonpath output formats. (default true)
      --current-replicas int           Precondition for current size. Requires that the current size of the resource match this value in order to scale. -1 (default) for no condition. (default -1)
      --dry-run string[="unchanged"]   Must be "none", "server", or "client". If client strategy, only print the object that would be sent, without sending it. If server strategy, submit server-side request without persisting the resource. (default "none")
  -f, --filename strings               Filename, directory, or URL to files identifying the resource to set a new size
  -h, --help                           help for scale
  -k, --kustomize string               Process the kustomization directory. This flag can't be used together with -f or -R.
  -o, --output string                  Output format. One of: (json, yaml, name, go-template, go-template-file, template, templatefile, jsonpath, jsonpath-as-json, jsonpath-file).
  -R, --recursive                      Process the directory used in -f, --filename recursively. Useful when you want to manage related manifests organized within the same directory.
      --replicas int                   The new desired number of replicas. Required.
      --resource-version string        Precondition for resource version. Requires that the current resource version match this value in order to scale.
  -l, --selector string                Selector (label query) to filter on, supports '=', '==', '!=', 'in', 'notin'.(e.g. -l key1=value1,key2=value2,key3 in (value3)). Matching objects must satisfy all of the specified label constraints.
      --show-managed-fields            If true, keep the managedFields when printing objects in JSON or YAML format.
      --template string                Template string or path to template file to use when -o=go-template, -o=go-template-file. The template format is golang templates [http://golang.org/pkg/text/template/#pkg-overview].
      --timeout duration               The length of time to wait before giving up on a scale operation, zero means don't wait. Any other values should contain a corresponding time unit (e.g. 1s, 2m, 3h).

---

[TestWorkloadHelpSnapshots/rollout - 1]
Manage the rollout of one or many resources.

Usage:
  ksail workload rollout
  ksail workload rollout [command]

Examples:
  # Rollback to the previous deployment
  kubectl rollout undo deployment/abc
  
  # Check the rollout status of a daemonset
  kubectl rollout status daemonset/foo
  
  # Restart a deployment
  kubectl rollout restart deployment/abc
  
  # Restart deployments with the 'app=nginx' label
  kubectl rollout restart deployment --selector=app=nginx

Available Commands:
  history     View rollout history
  pause       Mark the provided resource as paused
  restart     Restart a resource
  resume      Resume a paused resource
  status      Show the status of the rollout
  undo        Undo a previous rollout

Flags:
  -h, --help   help for rollout

Use "ksail workload rollout [command] --help" for more information about a command.

---<|MERGE_RESOLUTION|>--- conflicted
+++ resolved
@@ -230,11 +230,7 @@
 ---
 
 [TestWorkloadHelpSnapshots/namespace - 1]
-<<<<<<< HEAD
 Group workload commands under a single namespace to reconcile, apply, create, delete, describe, edit, explain, get, logs, rollout, scale, or install workloads.
-=======
-Group workload commands under a single namespace to reconcile, apply, create, delete, describe, edit, explain, get, rollout, scale, or install workloads.
->>>>>>> 134dc7f5
 
 Usage:
   ksail workload [flags]
@@ -419,9 +415,6 @@
 
 ---
 
-
-<<<<<<< HEAD
-
 [TestWorkloadHelpSnapshots/logs - 1]
 Print the logs for a container in a pod or specified resource. If the pod has only one container, the container name is optional.
 
@@ -503,8 +496,6 @@
       --timestamps                         Include timestamps on each line in the log output
 
 ---
-=======
->>>>>>> 134dc7f5
 [TestWorkloadHelpSnapshots/scale - 1]
 Set a new size for a deployment, replica set, replication controller, or stateful set.
 
