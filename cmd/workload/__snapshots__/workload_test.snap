
[TestNewWorkloadCmdRunETriggersHelp - 1]
Group workload commands under a single namespace to reconcile, apply, create, delete, describe, edit, exec, explain, expose, get, gen, install, logs, rollout, scale, or wait for workloads.

Usage:
  workload [flags]
  workload [command]

Available Commands:
  apply       Apply manifests
  completion  Generate the autocompletion script for the specified shell
  create      Create resources
  delete      Delete resources
  describe    Describe resources
  edit        Edit a resource
  exec        Execute a command in a container
  explain     Get documentation for a resource
  expose      Expose a resource as a service
  gen         Generate Kubernetes resource manifests
  get         Get resources
  help        Help about any command
  install     Install Helm charts
  logs        Print container logs
  reconcile   Reconcile workloads with the cluster
  rollout     Manage the rollout of a resource
  scale       Scale resources
  wait        Wait for a specific condition on one or many resources

Flags:
  -h, --help   help for workload

Use "workload [command] --help" for more information about a command.

---

[TestWorkloadHelpSnapshots/apply - 1]
Apply local Kubernetes manifests to your cluster.

Usage:
  ksail workload apply
  ksail workload apply [command]

Examples:
  # Apply the configuration in pod.json to a pod
  ksail workload apply -f ./pod.json
  
  # Apply resources from a directory containing kustomization.yaml - e.g. dir/kustomization.yaml
  ksail workload apply -k dir/
  
  # Apply the JSON passed into stdin to a pod
  cat pod.json | ksail workload apply -f -
  
  # Apply the configuration from all files that end with '.json'
  ksail workload apply -f '*.json'
  
  # Note: --prune is still in Alpha
  # Apply the configuration in manifest.yaml that matches label app=nginx and delete all other resources that are not in the file and match label app=nginx
  ksail workload apply --prune -f manifest.yaml -l app=nginx
  
  # Apply the configuration in manifest.yaml and delete all the other config maps that are not in the file
  ksail workload apply --prune -f manifest.yaml --all --prune-allowlist=core/v1/ConfigMap

Available Commands:
  edit-last-applied Edit latest last-applied-configuration annotations of a resource/object
  set-last-applied  Set the last-applied-configuration annotation on a live object to match the contents of a file
  view-last-applied View the latest last-applied-configuration annotations of a resource/object

Flags:
      --all                             Select all resources in the namespace of the specified resource types.
      --allow-missing-template-keys     If true, ignore any errors in templates when a field or map key is missing in the template. Only applies to golang and jsonpath output formats. (default true)
      --cascade string[="background"]   Must be "background", "orphan", or "foreground". Selects the deletion cascading strategy for the dependents (e.g. Pods created by a ReplicationController). Defaults to background. (default "background")
      --dry-run string[="unchanged"]    Must be "none", "server", or "client". If client strategy, only print the object that would be sent, without sending it. If server strategy, submit server-side request without persisting the resource. (default "none")
      --field-manager string            Name of the manager used to track field ownership. (default "kubectl-client-side-apply")
  -f, --filename strings                The files that contain the configurations to apply.
      --force                           If true, immediately remove resources from API and bypass graceful deletion. Note that immediate deletion of some resources may result in inconsistency or data loss and requires confirmation.
      --force-conflicts                 If true, server-side apply will force the changes against conflicts.
      --grace-period int                Period of time in seconds given to the resource to terminate gracefully. Ignored if negative. Set to 1 for immediate shutdown. Can only be set to 0 when --force is true (force deletion). (default -1)
  -h, --help                            help for apply
  -k, --kustomize string                Process a kustomization directory. This flag can't be used together with -f or -R.
      --openapi-patch                   If true, use openapi to calculate diff when the openapi presents and the resource can be found in the openapi spec. Otherwise, fall back to use baked-in types. (default true)
  -o, --output string                   Output format. One of: (json, yaml, name, go-template, go-template-file, template, templatefile, jsonpath, jsonpath-as-json, jsonpath-file).
      --overwrite                       Automatically resolve conflicts between the modified and live configuration by using values from the modified configuration (default true)
      --prune                           Automatically delete resource objects, that do not appear in the configs and are created by either apply or create --save-config. Should be used with either -l or --all.
      --prune-allowlist stringArray     Overwrite the default allowlist with <group/version/kind> for --prune
  -R, --recursive                       Process the directory used in -f, --filename recursively. Useful when you want to manage related manifests organized within the same directory.
  -l, --selector string                 Selector (label query) to filter on, supports '=', '==', '!=', 'in', 'notin'.(e.g. -l key1=value1,key2=value2,key3 in (value3)). Matching objects must satisfy all of the specified label constraints.
      --server-side                     If true, apply runs in the server instead of the client.
      --show-managed-fields             If true, keep the managedFields when printing objects in JSON or YAML format.
      --subresource string              If specified, apply will operate on the subresource of the requested object.  Only allowed when using --server-side.
      --template string                 Template string or path to template file to use when -o=go-template, -o=go-template-file. The template format is golang templates [http://golang.org/pkg/text/template/#pkg-overview].
      --timeout duration                The length of time to wait before giving up on a delete, zero means determine a timeout from the size of the object
      --validate string[="strict"]      Must be one of: strict (or true), warn, ignore (or false). "true" or "strict" will use a schema to validate the input and fail the request if invalid. It will perform server side validation if ServerSideFieldValidation is enabled on the api-server, but will fall back to less reliable client-side validation if not. "warn" will warn about unknown or duplicate fields without blocking the request if server-side field validation is enabled on the API server, and behave as "ignore" otherwise. "false" or "ignore" will not perform any schema validation, silently dropping any unknown or duplicate fields. (default "strict")
      --wait                            If true, wait for resources to be gone before returning. This waits for finalizers.

Use "ksail workload apply [command] --help" for more information about a command.

---

[TestWorkloadHelpSnapshots/create - 1]
Create Kubernetes resources from files or stdin.

Usage:
  ksail workload create
  ksail workload create [command]

Examples:
  # Create a pod using the data in pod.json
  ksail workload create -f ./pod.json
  
  # Create a pod based on the JSON passed into stdin
  cat pod.json | ksail workload create -f -
  
  # Edit the data in registry.yaml in JSON then create the resource using the edited data
  ksail workload create -f registry.yaml --edit -o json

Available Commands:
  clusterrole         Create a cluster role
  clusterrolebinding  Create a cluster role binding for a particular cluster role
  configmap           Create a config map from a local file, directory or literal value
  cronjob             Create a cron job with the specified name
  deployment          Create a deployment with the specified name
  helmrelease         Create or update a HelmRelease resource
  ingress             Create an ingress with the specified name
  job                 Create a job with the specified name
  kustomization       Create or update a Kustomization resource
  namespace           Create a namespace with the specified name
  poddisruptionbudget Create a pod disruption budget with the specified name
  priorityclass       Create a priority class with the specified name
  quota               Create a quota with the specified name
  role                Create a role with single rule
  rolebinding         Create a role binding for a particular role or cluster role
  secret              Create a secret using a specified subcommand
  service             Create a service using a specified subcommand
  serviceaccount      Create a service account with the specified name
  source              Create or update Flux sources
  token               Request a service account token

Flags:
      --allow-missing-template-keys    If true, ignore any errors in templates when a field or map key is missing in the template. Only applies to golang and jsonpath output formats. (default true)
      --dry-run string[="unchanged"]   Must be "none", "server", or "client". If client strategy, only print the object that would be sent, without sending it. If server strategy, submit server-side request without persisting the resource. (default "none")
      --edit                           Edit the API resource before creating
      --field-manager string           Name of the manager used to track field ownership. (default "kubectl-create")
  -f, --filename strings               Filename, directory, or URL to files to use to create the resource
  -h, --help                           help for create
  -k, --kustomize string               Process the kustomization directory. This flag can't be used together with -f or -R.
  -o, --output string                  Output format. One of: (json, yaml, name, go-template, go-template-file, template, templatefile, jsonpath, jsonpath-as-json, jsonpath-file).
      --raw string                     Raw URI to POST to the server.  Uses the transport specified by the kubeconfig file.
  -R, --recursive                      Process the directory used in -f, --filename recursively. Useful when you want to manage related manifests organized within the same directory.
      --save-config                    If true, the configuration of current object will be saved in its annotation. Otherwise, the annotation will be unchanged. This flag is useful when you want to perform kubectl apply on this object in the future.
  -l, --selector string                Selector (label query) to filter on, supports '=', '==', '!=', 'in', 'notin'.(e.g. -l key1=value1,key2=value2,key3 in (value3)). Matching objects must satisfy all of the specified label constraints.
      --show-managed-fields            If true, keep the managedFields when printing objects in JSON or YAML format.
      --template string                Template string or path to template file to use when -o=go-template, -o=go-template-file. The template format is golang templates [http://golang.org/pkg/text/template/#pkg-overview].
      --validate string[="strict"]     Must be one of: strict (or true), warn, ignore (or false). "true" or "strict" will use a schema to validate the input and fail the request if invalid. It will perform server side validation if ServerSideFieldValidation is enabled on the api-server, but will fall back to less reliable client-side validation if not. "warn" will warn about unknown or duplicate fields without blocking the request if server-side field validation is enabled on the API server, and behave as "ignore" otherwise. "false" or "ignore" will not perform any schema validation, silently dropping any unknown or duplicate fields. (default "strict")
      --windows-line-endings           Only relevant if --edit=true. Defaults to the line ending native to your platform.

Use "ksail workload create [command] --help" for more information about a command.

---

[TestWorkloadHelpSnapshots/delete - 1]
Delete Kubernetes resources by file names, stdin, resources and names, or by resources and label selector.

Usage:
  ksail workload delete

Examples:
  # Delete a pod using the type and name specified in pod.json
  ksail workload delete -f ./pod.json
  
  # Delete resources from a directory containing kustomization.yaml - e.g. dir/kustomization.yaml
  ksail workload delete -k dir
  
  # Delete resources from all files that end with '.json'
  ksail workload delete -f '*.json'
  
  # Delete a pod based on the type and name in the JSON passed into stdin
  cat pod.json | ksail workload delete -f -
  
  # Delete pods and services with same names "baz" and "foo"
  ksail workload delete pod,service baz foo
  
  # Delete pods and services with label name=myLabel
  ksail workload delete pods,services -l name=myLabel
  
  # Delete a pod with minimal delay
  ksail workload delete pod foo --now
  
  # Force delete a pod on a dead node
  ksail workload delete pod foo --force
  
  # Delete all pods
  ksail workload delete pods --all
  
  # Delete all pods only if the user confirms the deletion
  ksail workload delete pods --all --interactive

Flags:
      --all                             Delete all resources, in the namespace of the specified resource types.
  -A, --all-namespaces                  If present, list the requested object(s) across all namespaces. Namespace in current context is ignored even if specified with --namespace.
      --cascade string[="background"]   Must be "background", "orphan", or "foreground". Selects the deletion cascading strategy for the dependents (e.g. Pods created by a ReplicationController). Defaults to background. (default "background")
      --dry-run string[="unchanged"]    Must be "none", "server", or "client". If client strategy, only print the object that would be sent, without sending it. If server strategy, submit server-side request without persisting the resource. (default "none")
      --field-selector string           Selector (field query) to filter on, supports '=', '==', and '!='.(e.g. --field-selector key1=value1,key2=value2). The server only supports a limited number of field queries per type.
  -f, --filename strings                containing the resource to delete.
      --force                           If true, immediately remove resources from API and bypass graceful deletion. Note that immediate deletion of some resources may result in inconsistency or data loss and requires confirmation.
      --grace-period int                Period of time in seconds given to the resource to terminate gracefully. Ignored if negative. Set to 1 for immediate shutdown. Can only be set to 0 when --force is true (force deletion). (default -1)
  -h, --help                            help for delete
      --ignore-not-found                Treat "resource not found" as a successful delete. Defaults to "true" when --all is specified.
  -i, --interactive                     If true, delete resource only when user confirms.
  -k, --kustomize string                Process a kustomization directory. This flag can't be used together with -f or -R.
      --now                             If true, resources are signaled for immediate shutdown (same as --grace-period=1).
  -o, --output string                   Output mode. Use "-o name" for shorter output (resource/name).
      --raw string                      Raw URI to DELETE to the server.  Uses the transport specified by the kubeconfig file.
  -R, --recursive                       Process the directory used in -f, --filename recursively. Useful when you want to manage related manifests organized within the same directory.
  -l, --selector string                 Selector (label query) to filter on, supports '=', '==', '!=', 'in', 'notin'.(e.g. -l key1=value1,key2=value2,key3 in (value3)). Matching objects must satisfy all of the specified label constraints.
      --timeout duration                The length of time to wait before giving up on a delete, zero means determine a timeout from the size of the object
      --wait                            If true, wait for resources to be gone before returning. This waits for finalizers. (default true)

---

[TestWorkloadHelpSnapshots/describe - 1]
Show details of a specific resource or group of resources.

Usage:
  ksail workload describe

Examples:
  # Describe a node
  ksail workload describe nodes kubernetes-node-emt8.c.myproject.internal
  
  # Describe a pod
  ksail workload describe pods/nginx
  
  # Describe a pod identified by type and name in "pod.json"
  ksail workload describe -f pod.json
  
  # Describe all pods
  ksail workload describe pods
  
  # Describe pods by label name=myLabel
  ksail workload describe pods -l name=myLabel
  
  # Describe all pods managed by the 'frontend' replication controller
  # (rc-created pods get the name of the rc as a prefix in the pod name)
  ksail workload describe pods frontend

Flags:
  -A, --all-namespaces     If present, list the requested object(s) across all namespaces. Namespace in current context is ignored even if specified with --namespace.
      --chunk-size int     Return large lists in chunks rather than all at once. Pass 0 to disable. This flag is beta and may change in the future. (default 500)
  -f, --filename strings   Filename, directory, or URL to files containing the resource to describe
  -h, --help               help for describe
  -k, --kustomize string   Process the kustomization directory. This flag can't be used together with -f or -R.
  -R, --recursive          Process the directory used in -f, --filename recursively. Useful when you want to manage related manifests organized within the same directory.
  -l, --selector string    Selector (label query) to filter on, supports '=', '==', '!=', 'in', 'notin'.(e.g. -l key1=value1,key2=value2,key3 in (value3)). Matching objects must satisfy all of the specified label constraints.
      --show-events        If true, display events related to the described object. (default true)

---

[TestWorkloadHelpSnapshots/edit - 1]
Edit a Kubernetes resource from the default editor.

Usage:
  ksail workload edit

Examples:
  # Edit the service named 'registry'
  ksail workload edit svc/registry
  
  # Use an alternative editor
  KUBE_EDITOR="nano" ksail workload edit svc/registry
  
  # Edit the job 'myjob' in JSON using the v1 API format
  ksail workload edit job.v1.batch/myjob -o json
  
  # Edit the deployment 'mydeployment' in YAML and save the modified config in its annotation
  ksail workload edit deployment/mydeployment -o yaml --save-config
  
  # Edit the 'status' subresource for the 'mydeployment' deployment
  ksail workload edit deployment mydeployment --subresource='status'

Flags:
      --allow-missing-template-keys   If true, ignore any errors in templates when a field or map key is missing in the template. Only applies to golang and jsonpath output formats. (default true)
      --field-manager string          Name of the manager used to track field ownership. (default "kubectl-edit")
  -f, --filename strings              Filename, directory, or URL to files to use to edit the resource
  -h, --help                          help for edit
  -k, --kustomize string              Process the kustomization directory. This flag can't be used together with -f or -R.
  -o, --output string                 Output format. One of: (json, yaml, name, go-template, go-template-file, template, templatefile, jsonpath, jsonpath-as-json, jsonpath-file).
      --output-patch                  Output the patch if the resource is edited.
  -R, --recursive                     Process the directory used in -f, --filename recursively. Useful when you want to manage related manifests organized within the same directory.
      --save-config                   If true, the configuration of current object will be saved in its annotation. Otherwise, the annotation will be unchanged. This flag is useful when you want to perform kubectl apply on this object in the future.
      --show-managed-fields           If true, keep the managedFields when printing objects in JSON or YAML format.
      --subresource string            If specified, edit will operate on the subresource of the requested object.
      --template string               Template string or path to template file to use when -o=go-template, -o=go-template-file. The template format is golang templates [http://golang.org/pkg/text/template/#pkg-overview].
      --validate string[="strict"]    Must be one of: strict (or true), warn, ignore (or false). "true" or "strict" will use a schema to validate the input and fail the request if invalid. It will perform server side validation if ServerSideFieldValidation is enabled on the api-server, but will fall back to less reliable client-side validation if not. "warn" will warn about unknown or duplicate fields without blocking the request if server-side field validation is enabled on the API server, and behave as "ignore" otherwise. "false" or "ignore" will not perform any schema validation, silently dropping any unknown or duplicate fields. (default "strict")
      --windows-line-endings          Defaults to the line ending native to your platform.

---

[TestWorkloadHelpSnapshots/exec - 1]
Execute a command in a container in a pod.

Usage:
  ksail workload exec

Examples:
  # Get output from running the 'date' command from pod mypod, using the first container by default
  ksail workload exec mypod -- date
  
  # Get output from running the 'date' command in ruby-container from pod mypod
  ksail workload exec mypod -c ruby-container -- date
  
  # Switch to raw terminal mode; sends stdin to 'bash' in ruby-container from pod mypod
  # and sends stdout/stderr from 'bash' back to the client
  ksail workload exec mypod -c ruby-container -i -t -- bash -il
  
  # List contents of /usr from the first container of pod mypod and sort by modification time
  # If the command you want to execute in the pod has any flags in common (e.g. -i),
  # you must use two dashes (--) to separate your command's flags/arguments
  # Also note, do not surround your command and its flags/arguments with quotes
  # unless that is how you would execute it normally (i.e., do ls -t /usr, not "ls -t /usr")
  ksail workload exec mypod -i -t -- ls -t /usr
  
  # Get output from running 'date' command from the first pod of the deployment mydeployment, using the first container by default
  ksail workload exec deploy/mydeployment -- date
  
  # Get output from running 'date' command from the first pod of the service myservice, using the first container by default
  ksail workload exec svc/myservice -- date

Flags:
  -c, --container string               Container name. If omitted, use the kubectl.kubernetes.io/default-container annotation for selecting the container to be attached or the first container in the pod will be chosen
  -f, --filename strings               to use to exec into the resource
  -h, --help                           help for exec
      --pod-running-timeout duration   The length of time (like 5s, 2m, or 3h, higher than zero) to wait until at least one pod is running (default 1m0s)
  -q, --quiet                          Only print output from the remote session
  -i, --stdin                          Pass stdin to the container
  -t, --tty                            Stdin is a TTY

---

[TestWorkloadHelpSnapshots/explain - 1]
Get documentation for Kubernetes resources, including field descriptions and structure.

Usage:
  ksail workload explain

Examples:
  # Get the documentation of the resource and its fields
  ksail workload explain pods
  
  # Get all the fields in the resource
  ksail workload explain pods --recursive
  
  # Get the explanation for deployment in supported api versions
  ksail workload explain deployments --api-version=apps/v1
  
  # Get the documentation of a specific field of a resource
  ksail workload explain pods.spec.containers
  
  # Get the documentation of resources in different format
  ksail workload explain deployment --output=plaintext-openapiv2

Flags:
      --api-version string   Get different explanations for particular API version (API group/version)
  -h, --help                 help for explain
  -o, --output string        Format in which to render the schema (plaintext, plaintext-openapiv2) (default "plaintext")
      --recursive            Print the fields of fields (Currently only 1 level deep)

---

[TestWorkloadHelpSnapshots/expose - 1]
Expose a resource as a new Kubernetes service.

Usage:
  ksail workload expose

Examples:
  # Create a service for a replicated nginx, which serves on port 80 and connects to the containers on port 8000
  ksail workload expose rc nginx --port=80 --target-port=8000
  
  # Create a service for a replication controller identified by type and name specified in "nginx-controller.yaml", which serves on port 80 and connects to the containers on port 8000
  ksail workload expose -f nginx-controller.yaml --port=80 --target-port=8000
  
  # Create a service for a pod valid-pod, which serves on port 444 with the name "frontend"
  ksail workload expose pod valid-pod --port=444 --name=frontend
  
  # Create a second service based on the above service, exposing the container port 8443 as port 443 with the name "nginx-https"
  ksail workload expose service nginx --port=443 --target-port=8443 --name=nginx-https
  
  # Create a service for a replicated streaming application on port 4100 balancing UDP traffic and named 'video-stream'.
  ksail workload expose rc streamer --port=4100 --protocol=UDP --name=video-stream
  
  # Create a service for a replicated nginx using replica set, which serves on port 80 and connects to the containers on port 8000
  ksail workload expose rs nginx --port=80 --target-port=8000
  
  # Create a service for an nginx deployment, which serves on port 80 and connects to the containers on port 8000
  ksail workload expose deployment nginx --port=80 --target-port=8000

Flags:
      --allow-missing-template-keys    If true, ignore any errors in templates when a field or map key is missing in the template. Only applies to golang and jsonpath output formats. (default true)
      --cluster-ip string              ClusterIP to be assigned to the service. Leave empty to auto-allocate, or set to 'None' to create a headless service.
      --dry-run string[="unchanged"]   Must be "none", "server", or "client". If client strategy, only print the object that would be sent, without sending it. If server strategy, submit server-side request without persisting the resource. (default "none")
      --external-ip string             Additional external IP address (not managed by Kubernetes) to accept for the service. If this IP is routed to a node, the service can be accessed by this IP in addition to its generated service IP.
      --field-manager string           Name of the manager used to track field ownership. (default "kubectl-expose")
  -f, --filename strings               Filename, directory, or URL to files identifying the resource to expose a service
  -h, --help                           help for expose
  -k, --kustomize string               Process the kustomization directory. This flag can't be used together with -f or -R.
  -l, --labels string                  Labels to apply to the service created by this call.
      --load-balancer-ip string        IP to assign to the LoadBalancer. If empty, an ephemeral IP will be created and used (cloud-provider specific).
      --name string                    The name for the newly created object.
  -o, --output string                  Output format. One of: (json, yaml, name, go-template, go-template-file, template, templatefile, jsonpath, jsonpath-as-json, jsonpath-file).
      --override-type string           The method used to override the generated object: json, merge, or strategic. (default "merge")
      --overrides string               An inline JSON override for the generated object. If this is non-empty, it is used to override the generated object. Requires that the object supply a valid apiVersion field.
      --port string                    The port that the service should serve on. Copied from the resource being exposed, if unspecified
      --protocol string                The network protocol for the service to be created. Default is 'TCP'.
  -R, --recursive                      Process the directory used in -f, --filename recursively. Useful when you want to manage related manifests organized within the same directory.
      --save-config                    If true, the configuration of current object will be saved in its annotation. Otherwise, the annotation will be unchanged. This flag is useful when you want to perform kubectl apply on this object in the future.
      --selector string                A label selector to use for this service. Only equality-based selector requirements are supported. If empty (the default) infer the selector from the replication controller or replica set.)
      --session-affinity string        If non-empty, set the session affinity for the service to this; legal values: 'None', 'ClientIP'
      --show-managed-fields            If true, keep the managedFields when printing objects in JSON or YAML format.
      --target-port string             Name or number for the port on the container that the service should direct traffic to. Optional.
      --template string                Template string or path to template file to use when -o=go-template, -o=go-template-file. The template format is golang templates [http://golang.org/pkg/text/template/#pkg-overview].
      --type string                    Type for this service: ClusterIP, NodePort, LoadBalancer, or ExternalName. Default is 'ClusterIP'.

---

[TestWorkloadHelpSnapshots/get - 1]
Display one or many Kubernetes resources from your cluster.

Usage:
  ksail workload get

Examples:
  # List all pods in ps output format
  ksail workload get pods
  
  # List all pods in ps output format with more information (such as node name)
  ksail workload get pods -o wide
  
  # List a single replication controller with specified NAME in ps output format
  ksail workload get replicationcontroller web
  
  # List deployments in JSON output format, in the "v1" version of the "apps" API group
  ksail workload get deployments.v1.apps -o json
  
  # List a single pod in JSON output format
  ksail workload get -o json pod web-pod-13je7
  
  # List a pod identified by type and name specified in "pod.yaml" in JSON output format
  ksail workload get -f pod.yaml -o json
  
  # List resources from a directory with kustomization.yaml - e.g. dir/kustomization.yaml
  ksail workload get -k dir/
  
  # Return only the phase value of the specified pod
  ksail workload get -o template pod/web-pod-13je7 --template={{.status.phase}}
  
  # List resource information in custom columns
  ksail workload get pod test-pod -o custom-columns=CONTAINER:.spec.containers[0].name,IMAGE:.spec.containers[0].image
  
  # List all replication controllers and services together in ps output format
  ksail workload get rc,services
  
  # List one or more resources by their type and names
  ksail workload get rc/web service/frontend pods/web-pod-13je7
  
  # List the 'status' subresource for a single pod
  ksail workload get pod web-pod-13je7 --subresource status
  
  # List all deployments in namespace 'backend'
  ksail workload get deployments.apps --namespace backend
  
  # List all pods existing in all namespaces
  ksail workload get pods --all-namespaces

Flags:
  -A, --all-namespaces                If present, list the requested object(s) across all namespaces. Namespace in current context is ignored even if specified with --namespace.
      --allow-missing-template-keys   If true, ignore any errors in templates when a field or map key is missing in the template. Only applies to golang and jsonpath output formats. (default true)
      --chunk-size int                Return large lists in chunks rather than all at once. Pass 0 to disable. This flag is beta and may change in the future. (default 500)
      --field-selector string         Selector (field query) to filter on, supports '=', '==', and '!='.(e.g. --field-selector key1=value1,key2=value2). The server only supports a limited number of field queries per type.
  -f, --filename strings              Filename, directory, or URL to files identifying the resource to get from a server.
  -h, --help                          help for get
      --ignore-not-found              If set to true, suppresses NotFound error for specific objects that do not exist. Using this flag with commands that query for collections of resources has no effect when no resources are found.
  -k, --kustomize string              Process the kustomization directory. This flag can't be used together with -f or -R.
  -L, --label-columns strings         Accepts a comma separated list of labels that are going to be presented as columns. Names are case-sensitive. You can also use multiple flag options like -L label1 -L label2...
      --no-headers                    When using the default or custom-column output format, don't print headers (default print headers).
  -o, --output string                 Output format. One of: (json, yaml, name, go-template, go-template-file, template, templatefile, jsonpath, jsonpath-as-json, jsonpath-file, custom-columns, custom-columns-file, wide). See custom columns [https://kubernetes.io/docs/reference/kubectl/#custom-columns], golang template [http://golang.org/pkg/text/template/#pkg-overview] and jsonpath template [https://kubernetes.io/docs/reference/kubectl/jsonpath/].
      --output-watch-events           Output watch event objects when --watch or --watch-only is used. Existing objects are output as initial ADDED events.
      --raw string                    Raw URI to request from the server.  Uses the transport specified by the kubeconfig file.
  -R, --recursive                     Process the directory used in -f, --filename recursively. Useful when you want to manage related manifests organized within the same directory.
  -l, --selector string               Selector (label query) to filter on, supports '=', '==', '!=', 'in', 'notin'.(e.g. -l key1=value1,key2=value2,key3 in (value3)). Matching objects must satisfy all of the specified label constraints.
      --server-print                  If true, have the server return the appropriate table output. Supports extension APIs and CRDs. (default true)
      --show-kind                     If present, list the resource type for the requested object(s).
      --show-labels                   When printing, show all labels as the last column (default hide labels column)
      --show-managed-fields           If true, keep the managedFields when printing objects in JSON or YAML format.
      --sort-by string                If non-empty, sort list types using this field specification.  The field specification is expressed as a JSONPath expression (e.g. '{.metadata.name}'). The field in the API resource specified by this JSONPath expression must be an integer or a string.
      --subresource string            If specified, gets the subresource of the requested object.
      --template string               Template string or path to template file to use when -o=go-template, -o=go-template-file. The template format is golang templates [http://golang.org/pkg/text/template/#pkg-overview].
  -w, --watch                         After listing/getting the requested object, watch for changes.
      --watch-only                    Watch for changes to the requested object(s), without listing/getting first.

---

[TestWorkloadHelpSnapshots/install - 1]
Install Helm charts to provision workloads through KSail. This command provides native Helm chart installation capabilities.

Usage:
  ksail workload install [NAME] [CHART] [flags]

Flags:
      --atomic             if set, the installation deletes on failure
      --create-namespace   create the release namespace if not present
  -h, --help               help for install
  -n, --namespace string   namespace scope for the request (default "default")
      --wait               wait until resources are ready

---

[TestWorkloadHelpSnapshots/logs - 1]
Print the logs for a container in a pod or specified resource. If the pod has only one container, the container name is optional.

Usage:
  ksail workload logs

Examples:
  # Return snapshot logs from pod nginx with only one container
  ksail workload logs nginx
  
  # Return snapshot logs from pod nginx, prefixing each line with the source pod and container name
  ksail workload logs nginx --prefix
  
  # Return snapshot logs from pod nginx, limiting output to 500 bytes
  ksail workload logs nginx --limit-bytes=500
  
  # Return snapshot logs from pod nginx, waiting up to 20 seconds for it to start running.
  ksail workload logs nginx --pod-running-timeout=20s
  
  # Return snapshot logs from pod nginx with multi containers
  ksail workload logs nginx --all-containers=true
  
  # Return snapshot logs from all pods in the deployment nginx
  ksail workload logs deployment/nginx --all-pods=true
  
  # Return snapshot logs from all containers in pods defined by label app=nginx
  ksail workload logs -l app=nginx --all-containers=true
  
  # Return snapshot logs from all pods defined by label app=nginx, limiting concurrent log requests to 10 pods
  ksail workload logs -l app=nginx --max-log-requests=10
  
  # Return snapshot of previous terminated ruby container logs from pod web-1
  ksail workload logs -p -c ruby web-1
  
  # Begin streaming the logs from pod nginx, continuing even if errors occur
  ksail workload logs nginx -f --ignore-errors=true
  
  # Begin streaming the logs of the ruby container in pod web-1
  ksail workload logs -f -c ruby web-1
  
  # Begin streaming the logs from all containers in pods defined by label app=nginx
  ksail workload logs -f -l app=nginx --all-containers=true
  
  # Display only the most recent 20 lines of output in pod nginx
  ksail workload logs --tail=20 nginx
  
  # Show all logs from pod nginx written in the last hour
  ksail workload logs --since=1h nginx
  
  # Show all logs with timestamps from pod nginx starting from August 30, 2024, at 06:00:00 UTC
  ksail workload logs nginx --since-time=2024-08-30T06:00:00Z --timestamps=true
  
  # Show logs from a kubelet with an expired serving certificate
  ksail workload logs --insecure-skip-tls-verify-backend nginx
  
  # Return snapshot logs from first container of a job named hello
  ksail workload logs job/hello
  
  # Return snapshot logs from container nginx-1 of a deployment named nginx
  ksail workload logs deployment/nginx -c nginx-1

Flags:
      --all-containers                     Get all containers' logs in the pod(s).
      --all-pods                           Get logs from all pod(s). Sets prefix to true.
  -c, --container string                   Print the logs of this container
  -f, --follow                             Specify if the logs should be streamed.
  -h, --help                               help for logs
      --ignore-errors                      If watching / following pod logs, allow for any errors that occur to be non-fatal
      --insecure-skip-tls-verify-backend   Skip verifying the identity of the kubelet that logs are requested from.  In theory, an attacker could provide invalid log content back. You might want to use this if your kubelet serving certificates have expired.
      --limit-bytes int                    Maximum bytes of logs to return. Defaults to no limit.
      --max-log-requests int               Specify maximum number of concurrent logs to follow when using by a selector. Defaults to 5. (default 5)
      --pod-running-timeout duration       The length of time (like 5s, 2m, or 3h, higher than zero) to wait until at least one pod is running (default 20s)
      --prefix                             Prefix each log line with the log source (pod name and container name)
  -p, --previous                           If true, print the logs for the previous instance of the container in a pod if it exists.
  -l, --selector string                    Selector (label query) to filter on, supports '=', '==', '!=', 'in', 'notin'.(e.g. -l key1=value1,key2=value2,key3 in (value3)). Matching objects must satisfy all of the specified label constraints.
      --since duration                     Only return logs newer than a relative duration like 5s, 2m, or 3h. Defaults to all logs. Only one of since-time / since may be used.
      --since-time string                  Only return logs after a specific date (RFC3339). Defaults to all logs. Only one of since-time / since may be used.
      --tail int                           Lines of recent log file to display. Defaults to -1 with no selector, showing all log lines otherwise 10, if a selector is provided. (default -1)
      --timestamps                         Include timestamps on each line in the log output

---

[TestWorkloadHelpSnapshots/namespace - 1]
Group workload commands under a single namespace to reconcile, apply, create, delete, describe, edit, exec, explain, expose, get, gen, install, logs, rollout, scale, or wait for workloads.

Usage:
  ksail workload [flags]
  ksail workload [command]

Available Commands:
  apply       Apply manifests
  create      Create resources
  delete      Delete resources
  describe    Describe resources
  edit        Edit a resource
  exec        Execute a command in a container
  explain     Get documentation for a resource
  expose      Expose a resource as a service
  gen         Generate Kubernetes resource manifests
  get         Get resources
  install     Install Helm charts
  logs        Print container logs
  reconcile   Reconcile workloads with the cluster
  rollout     Manage the rollout of a resource
  scale       Scale resources
  wait        Wait for a specific condition on one or many resources

Flags:
  -h, --help   help for workload

Use "ksail workload [command] --help" for more information about a command.

---

[TestWorkloadHelpSnapshots/reconcile - 1]
Trigger reconciliation tooling to sync local workloads with your cluster.

Usage:
  ksail workload reconcile [flags]

Flags:
  -h, --help   help for reconcile

---

[TestWorkloadHelpSnapshots/rollout - 1]
Manage the rollout of one or many resources.

Usage:
  ksail workload rollout
  ksail workload rollout [command]

Examples:
  # Rollback to the previous deployment
  ksail workload rollout undo deployment/abc
  
  # Check the rollout status of a daemonset
  ksail workload rollout status daemonset/foo
  
  # Restart a deployment
  ksail workload rollout restart deployment/abc
  
  # Restart deployments with the 'app=nginx' label
  ksail workload rollout restart deployment --selector=app=nginx

Available Commands:
  history     View rollout history
  pause       Mark the provided resource as paused
  restart     Restart a resource
  resume      Resume a paused resource
  status      Show the status of the rollout
  undo        Undo a previous rollout

Flags:
  -h, --help   help for rollout

Use "ksail workload rollout [command] --help" for more information about a command.

---

[TestWorkloadHelpSnapshots/scale - 1]
Set a new size for a deployment, replica set, replication controller, or stateful set.

Usage:
  ksail workload scale

Examples:
  # Scale a replica set named 'foo' to 3
  ksail workload scale --replicas=3 rs/foo
  
  # Scale a resource identified by type and name specified in "foo.yaml" to 3
  ksail workload scale --replicas=3 -f foo.yaml
  
  # If the deployment named mysql's current size is 2, scale mysql to 3
  ksail workload scale --current-replicas=2 --replicas=3 deployment/mysql
  
  # Scale multiple replication controllers
  ksail workload scale --replicas=5 rc/example1 rc/example2 rc/example3
  
  # Scale stateful set named 'web' to 3
  ksail workload scale --replicas=3 statefulset/web

Flags:
      --all                            Select all resources in the namespace of the specified resource types
      --allow-missing-template-keys    If true, ignore any errors in templates when a field or map key is missing in the template. Only applies to golang and jsonpath output formats. (default true)
      --current-replicas int           Precondition for current size. Requires that the current size of the resource match this value in order to scale. -1 (default) for no condition. (default -1)
      --dry-run string[="unchanged"]   Must be "none", "server", or "client". If client strategy, only print the object that would be sent, without sending it. If server strategy, submit server-side request without persisting the resource. (default "none")
  -f, --filename strings               Filename, directory, or URL to files identifying the resource to set a new size
  -h, --help                           help for scale
  -k, --kustomize string               Process the kustomization directory. This flag can't be used together with -f or -R.
  -o, --output string                  Output format. One of: (json, yaml, name, go-template, go-template-file, template, templatefile, jsonpath, jsonpath-as-json, jsonpath-file).
  -R, --recursive                      Process the directory used in -f, --filename recursively. Useful when you want to manage related manifests organized within the same directory.
      --replicas int                   The new desired number of replicas. Required.
      --resource-version string        Precondition for resource version. Requires that the current resource version match this value in order to scale.
  -l, --selector string                Selector (label query) to filter on, supports '=', '==', '!=', 'in', 'notin'.(e.g. -l key1=value1,key2=value2,key3 in (value3)). Matching objects must satisfy all of the specified label constraints.
      --show-managed-fields            If true, keep the managedFields when printing objects in JSON or YAML format.
      --template string                Template string or path to template file to use when -o=go-template, -o=go-template-file. The template format is golang templates [http://golang.org/pkg/text/template/#pkg-overview].
      --timeout duration               The length of time to wait before giving up on a scale operation, zero means don't wait. Any other values should contain a corresponding time unit (e.g. 1s, 2m, 3h).

---

<<<<<<< HEAD
[TestWorkloadHelpSnapshots/wait - 1]
Wait for a specific condition on one or many resources. The command takes multiple resources and waits until the specified condition is seen in the Status field of every given resource.

Usage:
  ksail workload wait

Examples:
  # Wait for the pod "busybox1" to contain the status condition of type "Ready"
  ksail workload wait --for=condition=Ready pod/busybox1
  
  # The default value of status condition is true; you can wait for other targets after an equal delimiter (compared after Unicode simple case folding, which is a more general form of case-insensitivity)
  ksail workload wait --for=condition=Ready=false pod/busybox1
  
  # Wait for the pod "busybox1" to contain the status phase to be "Running"
  ksail workload wait --for=jsonpath='{.status.phase}'=Running pod/busybox1
  
  # Wait for pod "busybox1" to be Ready
  ksail workload wait --for='jsonpath={.status.conditions[?(@.type=="Ready")].status}=True' pod/busybox1
  
  # Wait for the service "loadbalancer" to have ingress
  ksail workload wait --for=jsonpath='{.status.loadBalancer.ingress}' service/loadbalancer
  
  # Wait for the secret "busybox1" to be created, with a timeout of 30s
  ksail workload create secret generic busybox1
  ksail workload wait --for=create secret/busybox1 --timeout=30s
  
  # Wait for the pod "busybox1" to be deleted, with a timeout of 60s, after having issued the "delete" command
  ksail workload delete pod/busybox1
  ksail workload wait --for=delete pod/busybox1 --timeout=60s

Flags:
      --all                           Select all resources in the namespace of the specified resource types
  -A, --all-namespaces                If present, list the requested object(s) across all namespaces. Namespace in current context is ignored even if specified with --namespace.
      --allow-missing-template-keys   If true, ignore any errors in templates when a field or map key is missing in the template. Only applies to golang and jsonpath output formats. (default true)
      --field-selector string         Selector (field query) to filter on, supports '=', '==', and '!='.(e.g. --field-selector key1=value1,key2=value2). The server only supports a limited number of field queries per type.
  -f, --filename strings              identifying the resource.
      --for string                    The condition to wait on: [create|delete|condition=condition-name[=condition-value]|jsonpath='{JSONPath expression}'=[JSONPath value]]. The default condition-value is true. Condition values are compared after Unicode simple case folding, which is a more general form of case-insensitivity.
  -h, --help                          help for wait
      --local                         If true, annotation will NOT contact api-server but run locally.
  -o, --output string                 Output format. One of: (json, yaml, name, go-template, go-template-file, template, templatefile, jsonpath, jsonpath-as-json, jsonpath-file).
  -R, --recursive                     Process the directory used in -f, --filename recursively. Useful when you want to manage related manifests organized within the same directory. (default true)
  -l, --selector string               Selector (label query) to filter on, supports '=', '==', and '!='.(e.g. -l key1=value1,key2=value2)
      --show-managed-fields           If true, keep the managedFields when printing objects in JSON or YAML format.
      --template string               Template string or path to template file to use when -o=go-template, -o=go-template-file. The template format is golang templates [http://golang.org/pkg/text/template/#pkg-overview].
      --timeout duration              The length of time to wait before giving up. Zero means check once and don't wait, negative means wait for a week. (default 30s)

---
=======
[TestWorkloadHelpSnapshots/create_source - 1]
Create or update Flux sources

Usage:
  ksail workload create source [command]

Available Commands:
  git         Create or update a GitRepository source
  helm        Create or update a HelmRepository source
  oci         Create or update an OCIRepository source

Flags:
  -h, --help   help for source

Use "ksail workload create source [command] --help" for more information about a command.

---

[TestWorkloadHelpSnapshots/create_kustomization - 1]
Create or update a Kustomization resource using Flux APIs

Usage:
  ksail workload create kustomization [name] [flags]

Examples:
  # Create a Kustomization from a GitRepository source
  ksail workload create kustomization podinfo \
    --source=GitRepository/podinfo \
    --path="./kustomize" \
    --prune=true \
    --interval=5m

  # Create a Kustomization with a target namespace
  ksail workload create kustomization podinfo \
    --source=GitRepository/podinfo \
    --path="./kustomize" \
    --target-namespace=default \
    --prune=true

Flags:
      --depends-on strings        Kustomization that must be ready before this one
      --export                    export in YAML format to stdout
  -h, --help                      help for kustomization
      --interval duration         reconciliation interval (default 1m0s)
      --path string               path to the directory containing a kustomization.yaml file (default "./")
      --prune                     enable garbage collection
      --source string             source name in format 'Kind/name' or 'Kind/name.namespace'
      --source-kind string        source kind (GitRepository, OCIRepository, Bucket) (default "GitRepository")
      --target-namespace string   overrides the namespace of all Kustomization objects
      --wait                      enable health checking

---

[TestWorkloadHelpSnapshots/create_helmrelease - 1]
Create or update a HelmRelease resource using Flux APIs

Usage:
  ksail workload create helmrelease [name] [flags]

Aliases:
  helmrelease, hr

Examples:
  # Create a HelmRelease with a chart from a HelmRepository source
  ksail workload create helmrelease podinfo \
    --source=HelmRepository/podinfo \
    --chart=podinfo \
    --chart-version=6.6.2 \
    --namespace=flux-system

  # Create a HelmRelease targeting a different namespace
  ksail workload create helmrelease podinfo \
    --source=HelmRepository/podinfo \
    --chart=podinfo \
    --target-namespace=production \
    --create-target-namespace=true

Flags:
      --chart string              Helm chart name or path
      --chart-version string      Helm chart version
      --create-target-namespace   create the target namespace if it doesn't exist
      --depends-on strings        HelmRelease that must be ready before this one
      --export                    export in YAML format to stdout
  -h, --help                      help for helmrelease
      --interval duration         reconciliation interval (default 1m0s)
      --source string             source name in format 'Kind/name' or 'Kind/name.namespace'
      --source-kind string        source kind (HelmRepository, GitRepository, Bucket) (default "HelmRepository")
      --target-namespace string   namespace to install the Helm release
>>>>>>> ecdf3cb2
<|MERGE_RESOLUTION|>--- conflicted
+++ resolved
@@ -715,55 +715,6 @@
 
 ---
 
-<<<<<<< HEAD
-[TestWorkloadHelpSnapshots/wait - 1]
-Wait for a specific condition on one or many resources. The command takes multiple resources and waits until the specified condition is seen in the Status field of every given resource.
-
-Usage:
-  ksail workload wait
-
-Examples:
-  # Wait for the pod "busybox1" to contain the status condition of type "Ready"
-  ksail workload wait --for=condition=Ready pod/busybox1
-  
-  # The default value of status condition is true; you can wait for other targets after an equal delimiter (compared after Unicode simple case folding, which is a more general form of case-insensitivity)
-  ksail workload wait --for=condition=Ready=false pod/busybox1
-  
-  # Wait for the pod "busybox1" to contain the status phase to be "Running"
-  ksail workload wait --for=jsonpath='{.status.phase}'=Running pod/busybox1
-  
-  # Wait for pod "busybox1" to be Ready
-  ksail workload wait --for='jsonpath={.status.conditions[?(@.type=="Ready")].status}=True' pod/busybox1
-  
-  # Wait for the service "loadbalancer" to have ingress
-  ksail workload wait --for=jsonpath='{.status.loadBalancer.ingress}' service/loadbalancer
-  
-  # Wait for the secret "busybox1" to be created, with a timeout of 30s
-  ksail workload create secret generic busybox1
-  ksail workload wait --for=create secret/busybox1 --timeout=30s
-  
-  # Wait for the pod "busybox1" to be deleted, with a timeout of 60s, after having issued the "delete" command
-  ksail workload delete pod/busybox1
-  ksail workload wait --for=delete pod/busybox1 --timeout=60s
-
-Flags:
-      --all                           Select all resources in the namespace of the specified resource types
-  -A, --all-namespaces                If present, list the requested object(s) across all namespaces. Namespace in current context is ignored even if specified with --namespace.
-      --allow-missing-template-keys   If true, ignore any errors in templates when a field or map key is missing in the template. Only applies to golang and jsonpath output formats. (default true)
-      --field-selector string         Selector (field query) to filter on, supports '=', '==', and '!='.(e.g. --field-selector key1=value1,key2=value2). The server only supports a limited number of field queries per type.
-  -f, --filename strings              identifying the resource.
-      --for string                    The condition to wait on: [create|delete|condition=condition-name[=condition-value]|jsonpath='{JSONPath expression}'=[JSONPath value]]. The default condition-value is true. Condition values are compared after Unicode simple case folding, which is a more general form of case-insensitivity.
-  -h, --help                          help for wait
-      --local                         If true, annotation will NOT contact api-server but run locally.
-  -o, --output string                 Output format. One of: (json, yaml, name, go-template, go-template-file, template, templatefile, jsonpath, jsonpath-as-json, jsonpath-file).
-  -R, --recursive                     Process the directory used in -f, --filename recursively. Useful when you want to manage related manifests organized within the same directory. (default true)
-  -l, --selector string               Selector (label query) to filter on, supports '=', '==', and '!='.(e.g. -l key1=value1,key2=value2)
-      --show-managed-fields           If true, keep the managedFields when printing objects in JSON or YAML format.
-      --template string               Template string or path to template file to use when -o=go-template, -o=go-template-file. The template format is golang templates [http://golang.org/pkg/text/template/#pkg-overview].
-      --timeout duration              The length of time to wait before giving up. Zero means check once and don't wait, negative means wait for a week. (default 30s)
-
----
-=======
 [TestWorkloadHelpSnapshots/create_source - 1]
 Create or update Flux sources
 
@@ -852,4 +803,3 @@
       --source string             source name in format 'Kind/name' or 'Kind/name.namespace'
       --source-kind string        source kind (HelmRepository, GitRepository, Bucket) (default "HelmRepository")
       --target-namespace string   namespace to install the Helm release
->>>>>>> ecdf3cb2
