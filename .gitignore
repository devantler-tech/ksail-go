--- conflicted
+++ resolved
@@ -34,26 +34,17 @@
 # megalinter reports
 megalinter-reports/
 
-<<<<<<< HEAD
-# jscpd reports
-report/
-
-# megalinter temp files
-*-megalinter_file_names_cspell.txt
-
-# coverage files
-coverage.out
-coverage_engine.out
-
-# megalinter output
-megalinter_output.log
-=======
 # jscpd (copy-paste detector) reports
 report/
 *.zip
 __MACOSX/
 
+# megalinter temp files
+*-megalinter_file_names_cspell.txt
+
 # Go test coverage reports
 coverage*.out
 coverage.html
->>>>>>> 7d259f24
+
+# megalinter output
+megalinter_output.log