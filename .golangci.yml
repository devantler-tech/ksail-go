version: "2"
linters:
  default: all
  enable:
    - wsl_v5
  disable:
    - wsl
  settings:
    wsl_v5:
      allow-first-in-block: true
      allow-whole-block: false
      branch-max-lines: 2
    depguard:
      rules:
        main:
          files:
            - "$all"
            - "!$test"
          list-mode: strict
          allow:
            - $gostd
            - github.com/devantler-tech
            - github.com/docker
            - github.com/fatih/color
            - github.com/k3d-io
            - github.com/mittwald/go-helm-client
            - github.com/rancher
            - github.com/spf13/cobra
            - github.com/stretchr/testify
<<<<<<< HEAD
            - github.com/weaveworks/eksctl
            - sigs.k8s.io
=======
>>>>>>> 7d259f24
            - k8s.io
            - sigs.k8s.io<|MERGE_RESOLUTION|>--- conflicted
+++ resolved
@@ -27,10 +27,6 @@
             - github.com/rancher
             - github.com/spf13/cobra
             - github.com/stretchr/testify
-<<<<<<< HEAD
             - github.com/weaveworks/eksctl
-            - sigs.k8s.io
-=======
->>>>>>> 7d259f24
             - k8s.io
             - sigs.k8s.io