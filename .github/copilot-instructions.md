# KSail-Go

KSail is a Go-based CLI tool for managing Kubernetes clusters and workloads. It provides declarative cluster provisioning, workload management, and lifecycle operations for Kind, K3d, and EKS distributions.

**ALWAYS reference these instructions first and fallback to search or bash commands only when you encounter unexpected information that does not match the info here.**

## Core Software Engineering Principles

When working on KSail-Go, always adhere to these fundamental software engineering principles:

### KISS (Keep It Simple, Stupid)

**Simplicity over complexity**. Prefer straightforward solutions that are easy to understand and maintain. Avoid over-engineering or adding unnecessary abstraction layers. If a simple approach solves the problem effectively, use it.

### DRY (Don't Repeat Yourself)

**Eliminate duplication**. Extract common logic into reusable functions, packages, or interfaces. Every piece of knowledge should have a single, unambiguous representation in the codebase. Use Go's interface-based design to share behavior without duplicating code.

### YAGNI (You Aren't Gonna Need It)

**Implement only what's needed now**. Don't add functionality based on speculative future requirements. Focus on current, well-defined requirements. Additional features can be added later when they're actually needed.

### TDA (Tell, Don't Ask)

**Objects should do, not expose**. Instead of querying an object for its state and making decisions externally, tell the object what to do and let it manage its own state. This encapsulates behavior and maintains proper abstraction boundaries.

### SOLID Principles

**S - Single Responsibility Principle**: Each package, interface, and function should have one reason to change. Separate concerns clearly.

**O - Open/Closed Principle**: Code should be open for extension but closed for modification. Use interfaces to allow behavior extension without changing existing code.

**L - Liskov Substitution Principle**: Implementations of an interface should be interchangeable without breaking functionality. Ensure all implementations honor their interface contracts.

**I - Interface Segregation Principle**: Prefer small, focused interfaces over large, general-purpose ones. Clients shouldn't depend on methods they don't use.

**D - Dependency Inversion Principle**: Depend on abstractions (interfaces), not concrete implementations. High-level modules shouldn't depend on low-level modules.

These principles complement the constitutional requirements in `.specify/memory/constitution.md` and guide day-to-day coding decisions.

## Code Smells to Avoid

Code smells are patterns in code that indicate potential problems and suggest a need for refactoring. While not bugs themselves, they make code harder to understand, maintain, and extend. This section is inspired by [refactoring.guru](https://refactoring.guru/refactoring/smells) and adapted for Go and KSail-Go.

When reviewing or writing code, actively watch for these smells and refactor them when discovered:

### Bloaters

Code that has grown too large and unwieldy:

**Long Method/Function**: Functions that do too much, making them hard to understand and test.

- ❌ Avoid: Functions exceeding 50-100 lines or doing multiple unrelated tasks
- ✅ Prefer: Extract smaller, focused functions with clear single purposes
- Example: Split a 200-line cluster creation function into smaller steps like `validateConfig()`, `provisionNodes()`, `installComponents()`

**Large Struct**: Structs with too many fields or methods, indicating they have too many responsibilities.

- ❌ Avoid: Structs managing unrelated concerns (e.g., a Config struct handling both parsing and validation and persistence)
- ✅ Prefer: Split into focused types (e.g., `ConfigParser`, `ConfigValidator`, `ConfigStorage`)
- Example: Break apart a monolithic `ClusterManager` into `ClusterProvisioner`, `ClusterLifecycle`, `ClusterStatus`

**Primitive Obsession**: Overusing basic types instead of creating meaningful domain types.

- ❌ Avoid: Using `string` for everything (cluster names, distributions, statuses)
- ✅ Prefer: Create type aliases or structs: `type ClusterName string`, `type Distribution string`
- Example: Instead of `func Create(name string, dist string)`, use `func Create(name ClusterName, dist Distribution)`

**Long Parameter List**: Functions taking too many parameters, making them hard to call and understand.

- ❌ Avoid: Functions with 4+ parameters
- ✅ Prefer: Introduce parameter objects or options pattern
- Example: Instead of `Create(name, dist, version, nodes, memory, cpu, registry)`, use `Create(config ClusterConfig)`

**Data Clumps**: Groups of variables that always appear together but aren't encapsulated.

- ❌ Avoid: Repeatedly passing `kubeconfig, context, namespace` to every function
- ✅ Prefer: Create a `ClusterConnection` struct encapsulating these related fields
- Example: Group `registry, username, password, insecure` into a `RegistryConfig` struct

### Object-Orientation Abusers

Incorrect application of object-oriented principles (relevant to Go's composition model):

**Switch/Type Assertions on Types**: Using type switches instead of interfaces.

- ❌ Avoid: `switch v := provisioner.(type) { case *KindProvisioner: ..., case *K3dProvisioner: ... }`
- ✅ Prefer: Define common interface methods that each type implements
- Example: All provisioners implement `Provisioner` interface with `Create()`, `Delete()`, etc.

**Temporary Field**: Struct fields that are only used in certain circumstances.

- ❌ Avoid: Fields like `tempResult` that are only set during specific operations
- ✅ Prefer: Use local variables or return values instead
- Example: Pass intermediate results as return values rather than storing in struct fields

**Refused Bequest**: Embedding types but not using their methods.

- ❌ Avoid: Embedding a type just to satisfy an interface without using the embedded behavior
- ✅ Prefer: Only embed types when you actually want their behavior; otherwise implement explicitly
- Example: Don't embed `BaseProvisioner` if you override all its methods anyway

**Alternative Structs with Different Interfaces**: Types doing similar things with inconsistent method names.

- ❌ Avoid: `KindProvisioner.CreateCluster()` vs `K3dProvisioner.Create()` vs `EKSProvisioner.Provision()`
- ✅ Prefer: Consistent interface across all implementations
- Example: All provisioners implement same `Provisioner` interface with uniform method names

### Change Preventers

Code that makes changes difficult:

**Divergent Change**: One type is frequently modified for different reasons.

- ❌ Avoid: A single `ConfigManager` handling parsing, validation, persistence, and migration
- ✅ Prefer: Split responsibilities so each type has one reason to change
- Example: Separate `ConfigReader`, `ConfigValidator`, `ConfigWriter`, `ConfigMigrator`

**Shotgun Surgery**: A single change requires modifications across many files/packages.

- ❌ Avoid: Changing how clusters are named requiring updates in 10 different places
- ✅ Prefer: Centralize related logic; use interfaces to isolate changes
- Example: Define cluster naming logic in one place (`pkg/naming`) and import it everywhere

**Parallel Inheritance Hierarchies**: When adding a new type requires adding corresponding types elsewhere.

- ❌ Avoid: Adding `NewDistribution` requires adding `NewDistributionProvisioner`, `NewDistributionConfig`, `NewDistributionValidator`
- ✅ Prefer: Use composition and interfaces to reduce the need for parallel hierarchies
- Example: Use common `DistributionConfig` interface that all distributions implement

### Dispensables

Code that adds no value:

**Comments Explaining What Code Does**: Comments that restate what the code already says clearly.

- ❌ Avoid: `// Create cluster` above `func CreateCluster()` or `// Loop through nodes` above `for _, node := range nodes`
- ✅ Prefer: Self-documenting code; comments explain *why*, not *what*
- Example: Comment intent or non-obvious decisions: `// Skip validation in dry-run mode to show what would happen`

**Duplicate Code**: Identical or very similar code in multiple places.

- ❌ Avoid: Copy-pasting the same validation logic into multiple command handlers
- ✅ Prefer: Extract shared logic into reusable functions or packages
- Example: Create `pkg/validator` package with common validation functions used across commands

**Lazy Package**: Packages that do too little and don't justify their existence.

- ❌ Avoid: A package with only one small function
- ✅ Prefer: Merge into a related package or ensure sufficient functionality to warrant separation
- Example: Don't create `pkg/stringutil` for one `TrimSpace` wrapper; put it in a more substantial utility package

**Data Struct**: Types with only exported fields and no behavior.

- ❌ Avoid: Structs that are just data containers with no validation or behavior
- ✅ Prefer: Add validation methods, constructors, or move behavior closer to data
- Example: Add `Validate()` method to config structs rather than external validation functions

**Dead Code**: Code that is never executed.

- ❌ Avoid: Unused functions, parameters, or packages
- ✅ Prefer: Remove it; version control preserves history if needed
- Example: Use `golangci-lint` with `unused` linter to catch dead code

**Speculative Generality**: Code designed for hypothetical future needs that never materialize.

- ❌ Avoid: Complex abstraction layers "in case we need to support X someday"
- ✅ Prefer: Follow YAGNI; add abstractions when actually needed
- Example: Don't create plugin system if there are no plugins; add it when the second provider arrives

### Couplers

Problems with how code depends on other code:

**Feature Envy**: A method accessing another type's data more than its own.

- ❌ Avoid: Methods that reach deep into other types: `cluster.provisioner.config.nodes[0].name`
- ✅ Prefer: Move method closer to the data it uses, or ask the other type to do the work
- Example: Instead of `ValidateCluster(cluster)` accessing all cluster internals, add `cluster.Validate()`

**Inappropriate Intimacy**: Types knowing too much about each other's internal details.

- ❌ Avoid: One package directly accessing unexported fields of another package's types
- ✅ Prefer: Use interfaces and public methods; hide implementation details
- Example: Use getter methods rather than exposing internal fields directly

**Message Chains**: Long chains of calls across objects.

- ❌ Avoid: `app.config.cluster.provisioner.client.connection.endpoint`
- ✅ Prefer: Add delegating methods or pass needed data directly
- Example: Add `GetEndpoint()` method at appropriate level to avoid the chain

**Middle Man**: A type that just delegates all work to another type.

- ❌ Avoid: Wrapper types that add no value: `func (w *Wrapper) Create() { w.real.Create() }`
- ✅ Prefer: Remove the middle man and use the actual type directly
- Example: Don't wrap provisioners unless the wrapper adds validation, logging, or other value

**Incomplete Library**: External dependencies missing needed functionality, forcing workarounds.

- ❌ Avoid: Scattered workarounds for library limitations throughout codebase
- ✅ Prefer: Create a focused adapter/wrapper to centralize workarounds
- Example: If an external k8s client lacks retry logic, create `pkg/k8s/client` wrapper with retry

### When to Refactor vs. Accept the Smell

Not all code smells require immediate action:

- **Refactor immediately**: Code smells in critical paths, frequently changed code, or when adding new features nearby
- **Accept temporarily**: Code that rarely changes, is well-tested, and refactoring provides little benefit
- **Document if accepting**: Add a comment explaining why the smell is acceptable for now
- **Track for later**: File an issue to address technical debt when time permits

Remember: The goal is maintainable, understandable code. Use these smells as guidelines, not absolute rules. Context matters.

## Design Patterns

Design patterns are proven solutions to common software design problems. This section is inspired by [refactoring.guru](https://refactoring.guru/design-patterns/catalog) and adapted for Go and KSail-Go. Apply patterns judiciously—only when they solve a real problem, not for the sake of using patterns.

### Creational Patterns

Patterns for object creation mechanisms:

**Factory Method**: Define an interface for creating objects, but let implementations decide which type to instantiate.

- Use when: Different provisioner types (Kind, K3d, EKS) need to be created based on configuration
- Example: `NewProvisioner(distribution string) (Provisioner, error)` returns the appropriate provisioner implementation
- Go idiom: Use constructor functions returning interfaces

**Builder**: Construct complex objects step by step, allowing different representations.

- Use when: Creating complex configurations with many optional parameters
- Example: `ClusterConfig` with fluent builder methods: `NewClusterConfig().WithNodes(3).WithRegistry(reg).Build()`
- Go idiom: Use functional options pattern: `NewCluster(name string, opts ...Option)`

**Singleton**: Ensure a type has only one instance and provide global access to it.

- Use when: Managing shared resources like configuration managers or client connections
- Example: Kubernetes client instance shared across operations
- Go idiom: Use `sync.Once` for thread-safe initialization: `var (instance *Client; once sync.Once)`

**Prototype**: Clone existing objects without making code dependent on their concrete types.

- Use when: Creating variations of cluster configurations
- Example: Copying base cluster config and modifying specific fields
- Go idiom: Implement `Clone() *Config` methods or use struct copying with modifications

**Abstract Factory**: Produce families of related objects without specifying concrete types.

- Use when: Creating sets of related components (provisioner + validator + installer) per distribution
- Example: `DistributionFactory` that creates all components for a specific distribution
- Go idiom: Return multiple interfaces from factory methods

### Structural Patterns

Patterns for assembling objects and types into larger structures:

**Adapter**: Convert the interface of a type into another interface clients expect.

- Use when: Wrapping external libraries (Kind, K3d, eksctl) with unified interfaces
- Example: Adapting different cluster API clients to a common `ClusterClient` interface
- Go idiom: Define target interface and implement it with adapter structs

**Decorator**: Attach additional responsibilities to objects dynamically.

- Use when: Adding functionality like logging, metrics, or retries to provisioners
- Example: `LoggingProvisioner` wrapping actual provisioner to add operation logging
- Go idiom: Wrap interfaces with structs implementing the same interface

**Facade**: Provide simplified interface to complex subsystem.

- Use when: Simplifying complex workflows like cluster creation with multiple steps
- Example: `ClusterManager` facade hiding provisioner, validator, and installer complexity
- Go idiom: Create high-level packages that orchestrate lower-level ones

**Proxy**: Provide surrogate or placeholder to control access to an object.

- Use when: Adding access control, lazy initialization, or caching to clients
- Example: Caching proxy for expensive Kubernetes API calls
- Go idiom: Implement same interface as target, delegate with additional logic

**Composite**: Compose objects into tree structures to represent hierarchies.

- Use when: Managing hierarchical workload structures or nested configurations
- Example: Workload groups containing individual workloads, all implementing `Workload` interface
- Go idiom: Define common interface, implement for both leaf and composite types

**Bridge**: Separate abstraction from implementation so they can vary independently.

- Use when: Supporting multiple dimensions of variation (e.g., distributions × environments)
- Example: Abstract cluster operations from specific provisioner implementations
- Go idiom: Use interfaces for both abstraction and implementation sides

**Flyweight**: Share common state among many objects to reduce memory usage.

- Use when: Managing many similar objects with shared immutable data
- Example: Sharing read-only configuration templates across cluster instances
- Go idiom: Use shared structs with pointers for unique state

### Behavioral Patterns

Patterns for algorithms and responsibility assignment:

**Strategy**: Define family of algorithms, encapsulate each, and make them interchangeable.

- Use when: Different validation strategies for different distributions
- Example: `ValidationStrategy` interface with `KindValidator`, `K3dValidator` implementations
- Go idiom: Accept strategy interfaces as function/method parameters

**Command**: Encapsulate request as an object, enabling parameterization and queuing.

- Use when: Implementing undo/redo, queuing operations, or CLI command pattern
- Example: CLI commands as structs implementing `Execute()` method
- Go idiom: Use Cobra's Command pattern, or define `type Command interface { Execute() error }`

**Observer**: Define one-to-many dependency so when one object changes state, dependents are notified.

- Use when: Notifying UI or logging systems about provisioning progress
- Example: Progress observers receiving updates during cluster creation
- Go idiom: Use channels for event streams: `progressChan chan ProgressEvent`

**Template Method**: Define skeleton of algorithm, letting concrete types or embedded structs override specific steps.

- Use when: Common workflow with distribution-specific steps
- Example: Base cluster creation flow with override points for distribution differences
- Go idiom: Use embedding and method overriding, or function parameters for variations

**State**: Allow object to alter behavior when internal state changes.

- Use when: Managing cluster lifecycle states (Creating, Running, Stopped, Deleted)
- Example: `ClusterState` interface with different behavior per state
- Go idiom: Use state structs implementing common interface, switch on current state

**Chain of Responsibility**: Pass request along chain of handlers until one handles it.

- Use when: Processing validation rules where each validator handles specific checks
- Example: Chain of validators, each checking different aspects of configuration
- Go idiom: Use slice of validators or linked handler structs

**Iterator**: Access elements of collection sequentially without exposing representation.

- Use when: Iterating over workloads, nodes, or configuration items
- Example: `WorkloadIterator` for traversing workload collections
- Go idiom: Use Go's native range over slices/maps, or implement `Next()` pattern for complex cases

**Mediator**: Define object that encapsulates how set of objects interact.

- Use when: Coordinating complex interactions between provisioner, validator, and installer
- Example: `ClusterOrchestrator` mediating between components
- Go idiom: Create coordinator struct that owns and coordinates components

**Memento**: Capture and externalize object's internal state for later restoration.

- Use when: Implementing backup/restore or rollback functionality for configurations
- Example: Saving cluster state before modifications for potential rollback
- Go idiom: Export state to structs, use JSON serialization for persistence

**Visitor**: Represent operation to be performed on elements of an object structure.

- Use when: Performing operations on heterogeneous collections (e.g., different workload types)
- Example: Visiting each workload in a collection to apply transformations
- Go idiom: Define `Accept(Visitor)` method on elements, visitor implements operation for each type

### Applying Patterns in Go

**Go-Specific Considerations**:

- **Favor composition over inheritance**: Go doesn't have inheritance; use embedding and interfaces
- **Interfaces are implicit**: Types satisfy interfaces automatically without declaration
- **Keep interfaces small**: Go prefers many small interfaces over large ones
- **Use functional options**: For flexible constructors instead of Builder pattern overuse
- **Leverage goroutines and channels**: For Observer, Pipeline, and concurrent patterns
- **Avoid over-abstraction**: Apply YAGNI—implement patterns only when complexity justifies them

**When to Use Patterns**:

- **Use**: When pattern solves a current, concrete problem you face
- **Use**: When pattern improves code clarity and maintainability
- **Avoid**: Using patterns "just because" or for speculative future needs
- **Avoid**: Forcing patterns where simple solutions work better

**KSail-Go Pattern Usage**:

- **Command**: CLI command structure (Cobra framework)
- **Strategy**: Multiple provisioner implementations for different distributions
- **Factory Method**: Creating provisioners based on distribution type
- **Adapter**: Wrapping external tools (Kind, K3d, eksctl) with unified interfaces
- **Decorator**: Adding logging, metrics, and retry logic to core operations
- **Facade**: Simplified high-level operations hiding complex multi-step workflows

Remember: Patterns are tools, not goals. Focus on solving problems clearly and maintainably first, then recognize where patterns emerge naturally.

## Task Suitability for GitHub Copilot

### ✅ Tasks Well-Suited for Copilot

Copilot excels at focused, well-defined tasks such as:

- **Bug fixes**: Addressing specific, reproducible bugs with clear acceptance criteria
- **Test improvements**: Adding unit tests, improving test coverage, fixing flaky tests
- **Documentation updates**: Updating README, API docs, code comments, or contribution guidelines
- **Code refactoring**: Improving code structure, removing duplication, optimizing performance
- **Dependency updates**: Updating Go modules, addressing security vulnerabilities
- **CLI enhancements**: Adding new commands, flags, or improving command output
- **Technical debt**: Addressing linting issues, improving error handling, cleaning up deprecated code

### ❌ Tasks Better Handled by Humans

Reserve these tasks for human developers:

- **Architecture decisions**: Major design changes, new subsystem designs, API redesigns
- **Complex integrations**: Deep cross-system changes requiring domain expertise
- **Security-critical changes**: Authentication, authorization, encryption implementations
- **Production incidents**: Critical bug fixes in production requiring deep understanding
- **Business logic**: Changes requiring business domain knowledge or stakeholder input

### 📝 Writing Issues for Copilot

When creating issues to assign to Copilot:

- **Be specific**: Clearly describe the problem and expected outcome
- **Include context**: Reference related files, functions, or documentation
- **Define acceptance criteria**: Specify tests that should pass, expected behavior
- **Provide examples**: Include code snippets, error messages, or expected output
- **Limit scope**: Keep issues focused on a single, well-defined change

### 💬 Providing Feedback to Copilot

When reviewing Copilot's pull requests:

- **Use PR comments**: Tag @copilot in comments on specific lines or files
- **Be specific**: Clearly describe what needs to change and why
- **Iterate**: Copilot will update the PR based on your feedback
- **Approve when ready**: Merge the PR once all feedback is addressed

## Active Technologies

- Go 1.25.4 + Cobra (CLI framework), Kind/K3d/eksctl (cluster provisioners), Kubernetes client-go, Flux CD APIs (001-move-all-source)
- File system (configuration files, cluster state) (001-move-all-source)
<<<<<<< HEAD
- GitHub Actions workflow YAML orchestrating Go 1.25.4 toolchain + `actions/checkout@v5`, `actions/setup-go@v6` (with cache), `actions/upload-artifact@v4`, `actions/download-artifact@v4`, `actions/cache@v4`, `pre-commit/action@v3.0.1`, `devantler-tech/reusable-workflows/.github/workflows/ci-go.yaml` (001-optimize-ci-system-test)
- GitHub Actions artifact storage (5 GB per artifact, 2 GB per file) and cache backend (10 GB per repository) (001-optimize-ci-system-test)

## Recent Changes
- 001-move-all-source: Added Go 1.25.4 + Cobra (CLI framework), Kind/K3d/eksctl (cluster provisioners), Kubernetes client-go, Flux CD APIs
- 001-optimize-ci-system-test: Added GitHub Actions workflow YAML orchestrating Go 1.25.4 toolchain + artifact/cache actions
=======
- Markdown within standalone Go project (docs-only change) + Markdownlint config (`.markdownlint.json`), Lychee link checker (`.lycheeignore`), GitHub Markdown renderer (001-migrate-docs)
- Git repository (`docs/` hierarchy) (001-migrate-docs)

## Recent Changes

- 001-move-all-source: Added Go 1.25.4 + Cobra (CLI framework), Kind/K3d/eksctl (cluster provisioners), Kubernetes client-go, Flux CD APIs
- 001-migrate-docs: Added Markdown within standalone Go project (docs-only change) + Markdownlint config, Lychee link checker, GitHub Markdown renderer
>>>>>>> be0658c7
<|MERGE_RESOLUTION|>--- conflicted
+++ resolved
@@ -437,19 +437,13 @@
 
 - Go 1.25.4 + Cobra (CLI framework), Kind/K3d/eksctl (cluster provisioners), Kubernetes client-go, Flux CD APIs (001-move-all-source)
 - File system (configuration files, cluster state) (001-move-all-source)
-<<<<<<< HEAD
 - GitHub Actions workflow YAML orchestrating Go 1.25.4 toolchain + `actions/checkout@v5`, `actions/setup-go@v6` (with cache), `actions/upload-artifact@v4`, `actions/download-artifact@v4`, `actions/cache@v4`, `pre-commit/action@v3.0.1`, `devantler-tech/reusable-workflows/.github/workflows/ci-go.yaml` (001-optimize-ci-system-test)
 - GitHub Actions artifact storage (5 GB per artifact, 2 GB per file) and cache backend (10 GB per repository) (001-optimize-ci-system-test)
+- Markdown within standalone Go project (docs-only change) + Markdownlint config (`.markdownlint.json`), Lychee link checker (`.lycheeignore`), GitHub Markdown renderer (001-migrate-docs)
+- Git repository (`docs/` hierarchy) (001-migrate-docs)
 
 ## Recent Changes
+
 - 001-move-all-source: Added Go 1.25.4 + Cobra (CLI framework), Kind/K3d/eksctl (cluster provisioners), Kubernetes client-go, Flux CD APIs
 - 001-optimize-ci-system-test: Added GitHub Actions workflow YAML orchestrating Go 1.25.4 toolchain + artifact/cache actions
-=======
-- Markdown within standalone Go project (docs-only change) + Markdownlint config (`.markdownlint.json`), Lychee link checker (`.lycheeignore`), GitHub Markdown renderer (001-migrate-docs)
-- Git repository (`docs/` hierarchy) (001-migrate-docs)
-
-## Recent Changes
-
-- 001-move-all-source: Added Go 1.25.4 + Cobra (CLI framework), Kind/K3d/eksctl (cluster provisioners), Kubernetes client-go, Flux CD APIs
-- 001-migrate-docs: Added Markdown within standalone Go project (docs-only change) + Markdownlint config, Lychee link checker, GitHub Markdown renderer
->>>>>>> be0658c7
+- 001-migrate-docs: Added Markdown within standalone Go project (docs-only change) + Markdownlint config, Lychee link checker, GitHub Markdown renderer