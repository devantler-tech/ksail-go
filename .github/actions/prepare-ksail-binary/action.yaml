--- conflicted
+++ resolved
@@ -107,16 +107,7 @@
         OUTPUT_PATH_NORMALIZED: ${{ steps.prepare.outputs.output-path-normalized }}
       run: |
         set -Eeuo pipefail
-<<<<<<< HEAD
-        # Add ./ prefix for execution if path doesn't contain a directory separator
-        if [[ "$OUTPUT_PATH_NORMALIZED" != */* ]]; then
-          "./$OUTPUT_PATH_NORMALIZED" --version
-        else
-          "$OUTPUT_PATH_NORMALIZED" --version
-        fi
-=======
         # Strip leading './' for consistency with prepare step
         output_relative="${OUTPUT_PATH#./}"
         # Always use ./ prefix for execution; works for both root and subdirectory binaries
-        "./$output_relative" --version
->>>>>>> af850441
+        "./$output_relative" --version