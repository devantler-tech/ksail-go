--- conflicted
+++ resolved
@@ -82,13 +82,7 @@
 
   system-test:
     runs-on: ubuntu-latest
-    # Run system tests on both push and pull request, but only after pre-commit and ci jobs complete
-<<<<<<< HEAD
-    needs: [ci, build-artifact]
-    if: ${{ !cancelled() && needs.build-artifact.result == 'success' && (needs.ci.result == 'success' || needs.ci.result == 'skipped') }}
-=======
-    needs: [pre-commit, ci]
->>>>>>> f93059b8
+    needs: [build-artifact, pre-commit, ci]
     strategy:
       matrix:
         include:
