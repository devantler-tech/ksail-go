name: CI - Go (Repo)

on:
  push:
    branches: [main]
  pull_request:

permissions: {}

jobs:
  build-artifact:
    runs-on: ubuntu-latest
    permissions:
      contents: read
    env:
      # Use a run-scoped artifact name to prevent collisions between parallel CI runs.
      ARTIFACT_NAME: ksail-${{ github.run_id }}
    outputs:
      artifact-name: ${{ steps.publish.outputs.artifact-name }}
      checksum: ${{ steps.publish.outputs.checksum }}
      metrics: ${{ steps.publish-metrics.outputs.metrics }}
    steps:
      - name: ⏱️ Record metrics start
        id: metrics-start
        run: echo "unix=$(date +%s)" >> "$GITHUB_OUTPUT"

      - name: 📄 Checkout
        uses: actions/checkout@08c6903cd8c0fde910a37f88322edcfb5dd907a8 # v5.0.0
        with:
          persist-credentials: false
          fetch-depth: 0

      - name: ⚙️ Setup Go
        id: setup-go
        uses: actions/setup-go@44694675825211faa026b3c33043df3e48a5fa00 # v6.0.0
        with:
          go-version-file: src/go.mod
            # Consistent cache path keeps module and build caches warm across all jobs.
          cache: true
          cache-dependency-path: src/go.sum

      - name: 📦 Download dependencies
        working-directory: ./src/
        run: go mod download

      - name: 🏗️ Build ksail binary
        run: go build -C src -o ../ksail .

      - name: 🧪 Smoke test
        run: ./ksail --version

      - name: 🔐 Capture checksum
        id: checksum
        run: |
          sha=$(shasum -a 256 ksail | awk '{print $1}')
          echo "sha256=$sha" >> "$GITHUB_OUTPUT"

      - name: 📤 Upload artifact
        id: upload
        uses: actions/upload-artifact@330a01c490aca151604b8cf639adc76d48f6c5d4 # v5.0.0
        with:
          name: ${{ env.ARTIFACT_NAME }}
          path: ksail
          if-no-files-found: error

      - name: 📦 Publish outputs
        id: publish
        env:
          ARTIFACT_NAME: ${{ env.ARTIFACT_NAME }}
          SHA256: ${{ steps.checksum.outputs.sha256 }}
        run: |
          echo "artifact-name=${ARTIFACT_NAME}" >> "$GITHUB_OUTPUT"
          echo "checksum=${SHA256}" >> "$GITHUB_OUTPUT"

      - name: 📝 Publish metrics
        id: publish-metrics
        if: always()
        run: METRICS_OUTPUT="$GITHUB_OUTPUT" ./.github/scripts/collect-metrics.sh
        env:
          METRICS_START_TIME: ${{ steps.metrics-start.outputs.unix }}
          METRICS_CACHE_HIT: ${{ steps.setup-go.outputs.cache-hit }}
          METRICS_ARTIFACT_CHECKSUM: ${{ steps.publish.outputs.checksum }}
          METRICS_JOB_NAME: build-artifact

  pre-commit:
    runs-on: ubuntu-latest
    permissions:
      contents: write
    outputs:
      metrics: ${{ steps.publish-metrics.outputs.metrics }}
    steps:
      - name: ⏱️ Record metrics start
        id: metrics-start
        run: echo "unix=$(date +%s)" >> "$GITHUB_OUTPUT"

      - name: 📄 Checkout
        uses: actions/checkout@08c6903cd8c0fde910a37f88322edcfb5dd907a8 # v5.0.0
        with:
          persist-credentials: false
          fetch-depth: 0

      - name: ⚙️ Setup Go
        id: setup-go
        uses: actions/setup-go@44694675825211faa026b3c33043df3e48a5fa00 # v6.0.0
        with:
          go-version-file: src/go.mod
          # Mirrors the build job cache key so downstream jobs reuse warmed modules.
          cache: true
          cache-dependency-path: src/go.sum

      - name: 🔧 Install mockery
        run: go install github.com/vektra/mockery/v3@latest

      - name: 🏃 Validate pre-commit hooks
        uses: pre-commit/action@2c7b3805fd2a0fd8c1884dcaebf91fc102a13ecd # v3.0.1
      - uses: pre-commit-ci/lite-action@5d6cc0eb514c891a40562a58a8e71576c5c7fb43 # v1.1.0
        if: always()

      - name: 📝 Publish metrics
        id: publish-metrics
        if: always()
        run: METRICS_OUTPUT="$GITHUB_OUTPUT" ./.github/scripts/collect-metrics.sh
        env:
          METRICS_START_TIME: ${{ steps.metrics-start.outputs.unix }}
          METRICS_CACHE_HIT: ${{ steps.setup-go.outputs.cache-hit }}
          METRICS_ARTIFACT_CHECKSUM: n/a
          METRICS_JOB_NAME: pre-commit

  ci:
<<<<<<< HEAD
    needs: [pre-commit, build-artifact]
    uses: devantler-tech/reusable-workflows/.github/workflows/ci-go.yaml@main
=======
    needs: [pre-commit]
    uses: devantler-tech/reusable-workflows/.github/workflows/ci-go.yaml@1235788684c6576098528fd79c1c1e5a01ff3030 # v1.17.1
>>>>>>> e29185b5
    with:
      working-directory: ./src/
    secrets:
      CODECOV_TOKEN: ${{ secrets.CODECOV_TOKEN }}
    permissions:
      contents: write
      issues: write
      packages: read
      pull-requests: write

  system-test:
    runs-on: ubuntu-latest
    # Run system tests on both push and pull request, but only after pre-commit and ci jobs complete
    needs: [ci, build-artifact]
    if: always() && (needs.ci.result == 'success' || needs.ci.result == 'skipped')
    strategy:
      matrix:
        include:
          - init-args: "--distribution Kind"
          - init-args: "--distribution Kind --cni Cilium"
          - init-args: "--distribution Kind --cni Calico"
          - init-args: "--distribution Kind --mirror-registry docker.io=https://registry-1.docker.io"
            test-workload: true
          - init-args: "--distribution Kind --mirror-registry docker.io=https://registry-1.docker.io --mirror-registry ghcr.io=https://ghcr.io"
            test-workload: true
          - init-args: "--distribution K3d"
          - init-args: "--distribution K3d --cni Cilium"
          - init-args: "--distribution K3d --cni Calico"
          - init-args: "--distribution K3d --mirror-registry docker.io=https://registry-1.docker.io"
            test-workload: true
          - init-args: "--distribution K3d --mirror-registry docker.io=https://registry-1.docker.io --mirror-registry ghcr.io=https://ghcr.io"
            test-workload: true
          - init-args: "--distribution K3d --metrics-server Disabled"
    steps:
      - name: ⏱️ Record metrics start
        id: metrics-start
        run: echo "unix=$(date +%s)" >> "$GITHUB_OUTPUT"

      - name: 🔒 Verify build artifact
        if: ${{ needs.build-artifact.result != 'success' }}
          # Guard matrix execution when the build job fails, preserving runner minutes.
        run: |
          echo "Build artifact unavailable. Failing system-test matrix." >> "$GITHUB_STEP_SUMMARY"
          exit 1

      - name: 📄 Checkout
        uses: actions/checkout@08c6903cd8c0fde910a37f88322edcfb5dd907a8 # v5.0.0
        with:
          persist-credentials: false

      - name: ⚙️ Setup Go
        id: setup-go
        uses: actions/setup-go@44694675825211faa026b3c33043df3e48a5fa00 # v6.0.0
        with:
          go-version-file: ./src/go.mod
          cache: true
          cache-dependency-path: ./src/go.sum

      - name: 📥 Prepare ksail artifact
        uses: ./.github/actions/use-ksail-artifact
        with:
          artifact-name: ${{ needs.build-artifact.outputs.artifact-name }}
          artifact-checksum: ${{ needs.build-artifact.outputs.checksum }}
          download-path: ./bin
          binary-name: ksail

      - name: 🧪 ksail cluster init
        run: |
          ./bin/ksail cluster init ${{ matrix.init-args }}

      - name: 🧪 ksail cluster create
        run: |
          ./bin/ksail cluster create

      - name: 🧪 ksail cluster list
        run: |
          ./bin/ksail cluster list

      - name: 🧪 ksail workload create
        if: matrix.test-workload
        run: |
          ./bin/ksail workload create deployment whoami --image=traefik/whoami:latest
          ./bin/ksail workload wait --for=condition=Available deployment/whoami --timeout=120s

      - name: 🧪 ksail workload apply
        if: matrix.test-workload
        run: |
          mkdir -p /tmp/podinfo-overlay
          cat > /tmp/podinfo-overlay/kustomization.yaml <<'EOF'
          apiVersion: kustomize.config.k8s.io/v1beta1
          kind: Kustomization
          resources:
            - https://github.com/stefanprodan/podinfo//kustomize
          patches:
            - target:
                kind: HorizontalPodAutoscaler
              patch: |-
                $patch: delete
                apiVersion: autoscaling/v2
                kind: HorizontalPodAutoscaler
                metadata:
                  name: podinfo
          EOF
          ./bin/ksail workload apply -k /tmp/podinfo-overlay
          ./bin/ksail workload wait --for=condition=Available deployment/podinfo --timeout=300s

      - name: 🧪 ksail workload reconcile
        run: |
          ./bin/ksail workload reconcile

      - name: 🧪 ksail cluster stop
        run: |
          ./bin/ksail cluster stop

      - name: 🧪 ksail cluster start
        run: |
          ./bin/ksail cluster start

      - name: 🧪 ksail cluster delete
        run: |
          ./bin/ksail cluster delete

      - name: 🧹 Cleanup
        run: |
          if [ -d "k8s" ]; then rm -rf "k8s"; fi
          if [ -f "kind.yaml" ]; then rm "kind.yaml"; fi
          if [ -f "k3d.yaml" ]; then rm "k3d.yaml"; fi
          if [ -f "ksail.yaml" ]; then rm "ksail.yaml"; fi

      - name: 📝 Publish metrics
        id: publish-metrics
        if: always()
        run: METRICS_OUTPUT="$GITHUB_OUTPUT" ./.github/scripts/collect-metrics.sh
        env:
          METRICS_START_TIME: ${{ steps.metrics-start.outputs.unix }}
          METRICS_CACHE_HIT: ${{ steps.setup-go.outputs.cache-hit }}
          METRICS_ARTIFACT_CHECKSUM: ${{ needs.build-artifact.outputs.checksum }}
          METRICS_JOB_NAME: system-test-${{ matrix.init-args }}

  system-test-status:
    runs-on: ubuntu-latest
    needs: [system-test, build-artifact]
    if: always()
    outputs:
      metrics: ${{ steps.publish-metrics.outputs.metrics }}
    steps:
      - name: ⏱️ Record metrics start
        id: metrics-start
        run: echo "unix=$(date +%s)" >> "$GITHUB_OUTPUT"

      - name: Verify artifact availability
        if: needs.build-artifact.result != 'success'
          # Short-circuit the status job so upstream artifact failures surface quickly.
        run: |
          echo "Build artifact unavailable. Failing status aggregation." >> "$GITHUB_STEP_SUMMARY"
          exit 1

      - name: Summarize matrix result
        shell: bash
        run: |
          set -Eeuo pipefail
          echo "system-test result: $MATRIX_RESULT"
          case "$MATRIX_RESULT" in
            success|skipped)
              echo "All matrix runs succeeded or were skipped."
              exit 0
              ;;
            *)
              echo "At least one matrix run failed."
              exit 1
              ;;
          esac
        env:
          MATRIX_RESULT: ${{ needs.system-test.result }}

      - name: 📝 Publish metrics
        id: publish-metrics
        if: always()
        run: METRICS_OUTPUT="$GITHUB_OUTPUT" ./.github/scripts/collect-metrics.sh
        env:
          METRICS_START_TIME: ${{ steps.metrics-start.outputs.unix }}
          METRICS_CACHE_HIT: n/a
          METRICS_ARTIFACT_CHECKSUM: ${{ needs.build-artifact.outputs.checksum }}
          METRICS_JOB_NAME: system-test-status

  metrics-summary:
    runs-on: ubuntu-latest
    needs:
      - build-artifact
      - pre-commit
      - ci
      - system-test
      - system-test-status
    if: always()
    steps:
      - name: Aggregate CI metrics
        run: |
          export BUILD_METRICS='${{ needs.build-artifact.outputs.metrics }}'
          export PRECOMMIT_METRICS='${{ needs.pre-commit.outputs.metrics }}'
          export SYSTEM_STATUS_METRICS='${{ needs.system-test-status.outputs.metrics }}'
          export SYSTEM_RESULT='${{ needs.system-test.result }}'

          python3 <<'PY'
          import json
          import os

          summary_lines = ["### CI Performance Snapshot"]

          def parse_json(value):
            if not value or value == '':
              return None
            try:
              return json.loads(value)
            except json.JSONDecodeError:
              return None

          def add_metric(title, data):
            if not data:
              summary_lines.append(f"- {title}: unavailable")
              return
            summary_lines.append(
              f"- {title}: {data.get('durationSeconds', 'n/a')}s (cache={data.get('cacheStatus', 'n/a')}, sha={data.get('artifactChecksum', 'n/a')})"
            )

          build = parse_json(os.environ.get('BUILD_METRICS'))
          precommit = parse_json(os.environ.get('PRECOMMIT_METRICS'))
          status = parse_json(os.environ.get('SYSTEM_STATUS_METRICS'))

          add_metric("build-artifact", build)
          add_metric("pre-commit", precommit)

          if status:
            summary_lines.append(
              f"- system-test status: {status.get('durationSeconds', 'n/a')}s (cache={status.get('cacheStatus', 'n/a')}, sha={status.get('artifactChecksum', 'n/a')})"
            )
          else:
            summary_lines.append(
              f"- system-test status: unavailable (result={os.environ.get('SYSTEM_RESULT', 'unknown')})"
            )

          lint_cache = (os.environ.get('LINT_CACHE_HIT') or 'unknown') or 'unknown'
          test_cache = (os.environ.get('TEST_CACHE_HIT') or 'unknown') or 'unknown'
          summary_lines.append(f"- lint cache hit: {lint_cache}")
          summary_lines.append(f"- test cache hit: {test_cache}")

          with open(os.environ.get('GITHUB_STEP_SUMMARY'), 'a', encoding='utf-8') as fh:
            fh.write("\n".join(summary_lines) + "\n")
          PY<|MERGE_RESOLUTION|>--- conflicted
+++ resolved
@@ -127,13 +127,8 @@
           METRICS_JOB_NAME: pre-commit
 
   ci:
-<<<<<<< HEAD
-    needs: [pre-commit, build-artifact]
-    uses: devantler-tech/reusable-workflows/.github/workflows/ci-go.yaml@main
-=======
     needs: [pre-commit]
     uses: devantler-tech/reusable-workflows/.github/workflows/ci-go.yaml@1235788684c6576098528fd79c1c1e5a01ff3030 # v1.17.1
->>>>>>> e29185b5
     with:
       working-directory: ./src/
     secrets:
