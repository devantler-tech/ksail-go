--- conflicted
+++ resolved
@@ -40,13 +40,9 @@
   ci:
     needs: [pre-commit]
     if: github.event_name == 'push'
-<<<<<<< HEAD
-    uses: devantler-tech/reusable-workflows/.github/workflows/ci-go.yaml@7454ec638a5330cfba2f532fc291c029692d1943 # v1.16.0
+    uses: devantler-tech/reusable-workflows/.github/workflows/ci-go.yaml@921200d092487fa7a49606612e5f988ae51c0408 # v1.16.2
     with:
       working-directory: src
-=======
-    uses: devantler-tech/reusable-workflows/.github/workflows/ci-go.yaml@921200d092487fa7a49606612e5f988ae51c0408 # v1.16.2
->>>>>>> 52d263cf
     secrets:
       CODECOV_TOKEN: ${{ secrets.CODECOV_TOKEN }}
     permissions:
