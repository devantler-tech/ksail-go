--- conflicted
+++ resolved
@@ -120,15 +120,9 @@
     // Configure Helm repository
     // Note: Name and RepoName serve different purposes - see pkg/svc/installer/cni/base.go for details
     repoConfig := cni.HelmRepoConfig{
-<<<<<<< HEAD
-        Name:     "yourcni",                   // Repository identifier used in Helm commands (e.g., "helm repo add <Name> <URL>")
-        URL:      "https://helm.yourcni.io",  // Update with actual repo URL
-        RepoName: "yourcni",                   // Human-readable name used in error messages (can differ from Name, see Calico installer example)
-=======
         Name:     "yourcni",                   // Helm repo alias used in chart references (used as the prefix in chart names, e.g. 'yourcni/yourcni'). Set this to the alias you want to use in Helm commands.
         URL:      "https://helm.yourcni.io",  // Update with actual repo URL
         RepoName: "yourcni",                   // Actual repository name as registered in Helm. Usually matches Name, but can differ if you want to alias the repo (see pkg/svc/installer/cni/base.go for details).
->>>>>>> 0954be06
     }
 
     // Configure Helm chart installation
